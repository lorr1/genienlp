#
# Copyright (c) 2018, Salesforce, Inc.
#                     The Board of Trustees of the Leland Stanford Junior University
# All rights reserved.
#
# Redistribution and use in source and binary forms, with or without
# modification, are permitted provided that the following conditions are met:
#
# * Redistributions of source code must retain the above copyright notice, this
#   list of conditions and the following disclaimer.
#
# * Redistributions in binary form must reproduce the above copyright notice,
#   this list of conditions and the following disclaimer in the documentation
#   and/or other materials provided with the distribution.
#
# * Neither the name of the copyright holder nor the names of its
#   contributors may be used to endorse or promote products derived from
#   this software without specific prior written permission.
#
# THIS SOFTWARE IS PROVIDED BY THE COPYRIGHT HOLDERS AND CONTRIBUTORS "AS IS"
# AND ANY EXPRESS OR IMPLIED WARRANTIES, INCLUDING, BUT NOT LIMITED TO, THE
# IMPLIED WARRANTIES OF MERCHANTABILITY AND FITNESS FOR A PARTICULAR PURPOSE ARE
# DISCLAIMED. IN NO EVENT SHALL THE COPYRIGHT HOLDER OR CONTRIBUTORS BE LIABLE
# FOR ANY DIRECT, INDIRECT, INCIDENTAL, SPECIAL, EXEMPLARY, OR CONSEQUENTIAL
# DAMAGES (INCLUDING, BUT NOT LIMITED TO, PROCUREMENT OF SUBSTITUTE GOODS OR
# SERVICES; LOSS OF USE, DATA, OR PROFITS; OR BUSINESS INTERRUPTION) HOWEVER
# CAUSED AND ON ANY THEORY OF LIABILITY, WHETHER IN CONTRACT, STRICT LIABILITY,
# OR TORT (INCLUDING NEGLIGENCE OR OTHERWISE) ARISING IN ANY WAY OUT OF THE USE
# OF THIS SOFTWARE, EVEN IF ADVISED OF THE POSSIBILITY OF SUCH DAMAGE.

import datetime
import json
import logging
import os
import subprocess

from .tasks.registry import get_tasks
from .util import have_multilingual
from .paraphrase.transformers_utils import BART_MODEL_LIST, MBART_MODEL_LIST, MT5_MODEL_LIST


logger = logging.getLogger(__name__)


def get_commit():
    directory = os.path.dirname(__file__)
    return subprocess.Popen("cd {} && git log | head -n 1".format(directory), shell=True,
                            stdout=subprocess.PIPE).stdout.read().split()[1].decode()


def save_args(args, force_overwrite=False):
    os.makedirs(args.log_dir, exist_ok=args.exist_ok or force_overwrite)
    variables = vars(args).copy()
    # remove the task objects before saving the configuration to the JSON file,
    # because tasks are not JSON serializable.
    del variables['train_tasks']
    del variables['val_tasks']
    with open(os.path.join(args.log_dir, 'config.json'), 'wt') as f:
        json.dump(variables, f, indent=2)


def parse_argv(parser):
    parser.add_argument('--root', default='.', type=str,
                        help='root directory for data, results, embeddings, code, etc.')
    parser.add_argument('--data', default='.data/', type=str, help='where to load data from.')
    parser.add_argument('--save', required=True, type=str, help='where to save results.')
    parser.add_argument('--embeddings', default='.embeddings', type=str, help='where to save embeddings.')
    parser.add_argument('--cache', default='.cache/', type=str, help='where to save cached files')

    parser.add_argument('--train_languages', type=str,
                        help='used to specify dataset languages used during training for multilingual tasks'
                             'multiple languages for each task should be concatenated with +')
    parser.add_argument('--eval_languages', type=str,
                        help='used to specify dataset languages used during validation for multilingual tasks'
                             'multiple languages for each task should be concatenated with +')

    parser.add_argument('--train_tasks', nargs='+', type=str, dest='train_task_names', help='tasks to use for training',
                        required=True)
    parser.add_argument('--train_iterations', nargs='+', type=int, help='number of iterations to focus on each task')
    #TODO rename to train_batch_size; keeping it for now for backward compatibility
    parser.add_argument('--train_batch_tokens', nargs='+', default=[4000], type=int,
                        help='Number of tokens to use for dynamic batching, corresponding to tasks in train tasks.'
                        'If sentence_batching is used, this will be interpreted as number of examples.')
    parser.add_argument('--jump_start', default=0, type=int, help='number of iterations to give jump started tasks')
    parser.add_argument('--n_jump_start', default=0, type=int, help='how many tasks to jump start (presented in order)')
    parser.add_argument('--num_print', default=15, type=int,
                        help='how many validation examples with greedy output to print to std out')

    parser.add_argument('--no_tensorboard', action='store_false', dest='tensorboard',
                        help='Turn off tensorboard logging')
    parser.add_argument('--tensorboard_dir', default=None,
                        help='Directory where to save Tensorboard logs (defaults to --save)')
    parser.add_argument('--max_to_keep', default=5, type=int, help='number of checkpoints to keep')
    parser.add_argument('--log_every', default=int(1e2), type=int, help='how often to log results in # of iterations')
    parser.add_argument('--save_every', default=int(1e3), type=int,
                        help='how often to save a checkpoint in # of iterations')

    parser.add_argument('--val_tasks', nargs='+', type=str, dest='val_task_names',
                        help='tasks to collect evaluation metrics for')
    parser.add_argument('--val_every', default=int(1e3), type=int,
                        help='how often to run validation in # of iterations')
    parser.add_argument('--val_no_filter', action='store_false', dest='val_filter',
                        help='whether to allow filtering on the validation sets')
    parser.add_argument('--val_batch_size', nargs='+', default=[4000], type=int,
                        help='Number of tokens in each batch for validation, corresponding to tasks in --val_tasks')
    
    parser.add_argument('--paired', action='store_true',
                        help='Pair related examples before numericalizing the input (e.g. training with synthetic and paraphrase '
                             'sentence pairs for almond task)')
    parser.add_argument('--max_pairs', type=int, default=1000000,
                        help='Maximum number of pairs to make for each example group')
    
    parser.add_argument('--sentence_batching', action='store_true',
                        help='Batch same sentences together (used for multilingual tasks)')
    parser.add_argument('--use_encoder_loss', action='store_true', help='Force encoded values for sentences in different languages to be the same')
    parser.add_argument('--encoder_loss_type', type=str, default='mean', choices=['mean', 'sum'],
                        help='Function to calculate encoder_loss_type from the context rnn hidden states')
    parser.add_argument('--encoder_loss_weight', type=float, default=0.1,
                        help='multiplicative constant choosing the weight of encoder_loss in total loss')
    parser.add_argument('--eval_set_name', type=str, help='Evaluation dataset name to use during training')

    parser.add_argument('--max_output_length', default=100, type=int, help='maximum output length for generation')
    parser.add_argument('--max_generative_vocab', default=50000, type=int,
                        help='max vocabulary for the generative softmax')
    parser.add_argument('--max_train_context_length', default=500, type=int,
                        help='maximum length of the contexts during training')
    parser.add_argument('--max_val_context_length', default=500, type=int,
                        help='maximum length of the contexts during validation')
    parser.add_argument('--max_answer_length', default=50, type=int,
                        help='maximum length of answers during training and validation')
    parser.add_argument('--subsample', default=20000000, type=int, help='subsample the datasets')
    parser.add_argument('--preserve_case', action='store_false', dest='lower',
                        help='whether to preserve casing for all text')
    parser.add_argument("--reduce_metrics", type=str, default='max', choices=['max'], help='How to calculate the metric when there are multiple outputs per input.')

    # These are generation hyperparameters. Each one can be a list of values in which case, we generate `num_outputs` outputs for each set of hyperparameters.
    parser.add_argument("--num_outputs", type=int, nargs='+', default=[1], help='number of sequences to output per input')
    parser.add_argument("--temperature", type=float, nargs='+', default=[0.0],
                        help="temperature of 0 implies greedy sampling")
    parser.add_argument("--repetition_penalty", type=float, nargs='+', default=[1.0],
                        help="primarily useful for CTRL model; in that case, use 1.2")
    parser.add_argument("--top_k", type=int, nargs='+', default=[0], help='0 disables top-k filtering')
    parser.add_argument("--top_p", type=float, nargs='+', default=[1.0], help='1.0 disables top-p filtering')
    parser.add_argument("--num_beams", type=int, nargs='+', default=[1], help='1 disables beam seach')
    parser.add_argument("--no_repeat_ngram_size", type=int, nargs='+', default=[0], help='ngrams of this size cannot be repeated in the output. 0 disables it.')

    parser.add_argument("--almond_has_multiple_programs", action='store_true', help='Indicate if almond dataset has multiple programs for each sentence')

    parser.add_argument('--model', type=str, choices=['Transformer2LSTM', 'Bart', 'MT5', 'MBart'], default='Transformer2LSTM', help='which model to import')
    parser.add_argument('--seq2seq_encoder', type=str, choices=['MQANEncoder', 'BiLSTM', 'Identity', 'Coattention'],
                        default='MQANEncoder', help='which encoder to use for the Seq2Seq model')
    parser.add_argument('--seq2seq_decoder', type=str, choices=['MQANDecoder'] + BART_MODEL_LIST + MBART_MODEL_LIST + MT5_MODEL_LIST, default='MQANDecoder',
                        help='which decoder to use for the Seq2Seq model')
    parser.add_argument('--dimension', default=200, type=int, help='output dimensions for all layers')
    parser.add_argument('--rnn_dimension', default=None, type=int, help='output dimensions for RNN layers')
    parser.add_argument('--rnn_layers', default=1, type=int, help='number of layers for RNN modules')
    parser.add_argument('--rnn_zero_state', default='average', choices=['zero', 'average', 'cls'],
                        help='how to construct RNN zero state (for Identity encoder)')
    parser.add_argument('--transformer_layers', default=2, type=int, help='number of layers for transformer modules')
    parser.add_argument('--transformer_hidden', default=150, type=int, help='hidden size of the transformer modules')
    parser.add_argument('--transformer_heads', default=3, type=int, help='number of heads for transformer modules')
    parser.add_argument('--dropout_ratio', default=0.2, type=float, help='dropout for the model')
    
    parser.add_argument('--num_workers', type=int, default=0, help='Number of processes to use for data loading (0 means no multiprocessing)')
    
    parser.add_argument('--do_ner', action='store_true', help='Collect and use entity features during training')
    parser.add_argument('--database_type', default='json', choices=['json', 'local-elastic', 'remote-elastic'],
                        help='database to interact with for NER')
    parser.add_argument('--elastic_config', type=str, help='Path to json file containing ES configs (used for remote-elastic only)')
    parser.add_argument('--dump_type2id', action='store_true', help='This will create the "type to id" mapping for all entities available in ES database')
    parser.add_argument('--dump_canonical2type', action='store_true', help='This will create the "canonical to type" mapping for all entities available in ES database')

    parser.add_argument('--min_entity_len', type=int, default=2, help='Minimum length for entities when ngrams lookup_method is used ')
    parser.add_argument('--max_entity_len', type=int, default=4, help='Maximum length for entities when ngrams lookup_method is used ')
    parser.add_argument('--database_dir', type=str, help='Database folder containing all relevant files')
    
    parser.add_argument('--bootleg_input_dir', type=str, help='Path to folder containing all files (e.g. alias2qids, pretrained models) for bootleg')
    parser.add_argument('--bootleg_output_dir', type=str, default='results_temp', help='Path to folder where bootleg prepped files should be saved')
    parser.add_argument('--bootleg_model', type=str, help='Bootleg model to use')
    parser.add_argument('--bootleg_kg_encoder_layer', type=str, default=4, help='Number of kg encoder layers for BootlegBertEncoder model')
    parser.add_argument('--bootleg_dump_mode', choices=['dump_preds', 'dump_embs'], default='dump_embs', help='dump_preds will dump only predictions; dump_embs will dump both prediction and embeddings')
    parser.add_argument('--bootleg_load_prepped_data', action='store_true', help='Load bootleg dumped features')
    parser.add_argument('--bootleg_batch_size', type=int, default=30, help='Batch size used for inference using bootleg')
    parser.add_argument('--bootleg_integration', type=int, choices=[1, 2], help='In level 1 we extract types for top Qid candidates and feed it to the bottom of Encoder using an entity embedding layer'
                                                                                'In level 2 we use bootleg entity embeddings directly by concatenating it with Encoder output representations')
    
    parser.add_argument('--entity_type_agg_method', choices=['average', 'weighted'], default='average', help='Method used to aggregate several type embeddings for a single mention')

    parser.add_argument('--retrieve_method', default='naive', choices=['naive', 'entity-oracle', 'type-oracle', 'bootleg'], type=str,
                        help='how to retrieve types for entity tokens (bootleg option is wip')
    
    parser.add_argument('--lookup_method', default='ngrams', choices=['ngrams', 'smaller_first', 'longer_first'],
                        help='smaller_first: start from one token and grow into longer spans until a match is found,'
                             'longer_first: start from the longest span and shrink until a match is found')
    
    parser.add_argument('--verbose', action='store_true', help='Print detected types for each token')
    parser.add_argument('--almond_domains', nargs='+', default=[], help='Domains used for almond dataset; e.g. music, books, ...')
    parser.add_argument('--features', nargs='+', type=str, default=['type', 'freq'], help='Features that will be extracted for each entity: "type" and "freq" are supported.'
                                                                        ' Order is important')
    parser.add_argument('--features_size', nargs='+', type=int, default=[1, 1], help='Max length of each feature vector. All features are padded up to this length')
    parser.add_argument('--features_default_val', nargs='+', type=float, default=[0, 1.0], help='Max length of each feature vector. All features are padded up to this length')

    parser.add_argument('--encoder_embeddings', default=None,
                        help='which word embedding to use on the encoder side; use `glove+char`, a bert-* model for pretrained BERT; or a xlm-roberta* model for Multi-lingual RoBERTa; '
                             'multiple embeddings can be concatenated with +; use @0, @1 to specify untied copies')
    parser.add_argument('--context_embeddings', default=None,
                        help='which word embedding to use for the context; use a bert-* pretrained model for BERT; '
                             'multiple embeddings can be concatenated with +; use @0, @1 to specify untied copies')
    parser.add_argument('--question_embeddings', default=None,
                        help='which word embedding to use for the question; use a bert-* pretrained model for BERT; '
                             'multiple embeddings can be concatenated with +; use @0, @1 to specify untied copies')
    parser.add_argument('--train_encoder_embeddings', action='store_true', default=False,
                        help='back propagate into pretrained encoder embedding (recommended for BERT and XLM-RoBERTa)')
    parser.add_argument('--train_context_embeddings', action='store_true', default=None,
                        help='back propagate into pretrained context embedding (recommended for BERT and XLM-RoBERTa)')
    parser.add_argument('--train_context_embeddings_after', type=int, default=0,
                        help='back propagate into pretrained context embedding after the given iteration (default: '
                             'immediately)')
    parser.add_argument('--train_question_embeddings', action='store_true', default=None,
                        help='back propagate into pretrained question embedding (recommended for BERT)')
    parser.add_argument('--train_question_embeddings_after', type=int, default=0,
                        help='back propagate into pretrained context embedding after the given iteration (default: '
                             'immediately)')
    parser.add_argument('--decoder_embeddings', default='glove+char',
                        help='which pretrained word embedding to use on the decoder side')
    parser.add_argument('--trainable_encoder_embeddings', default=0, type=int,
                        help='size of trainable portion of encoder embedding (only for Coattention encoder)')
    parser.add_argument('--trainable_decoder_embeddings', default=0, type=int,
                        help='size of trainable portion of decoder embedding (0 or omit to disable)')
    parser.add_argument('--pretrain_context', default=0, type=int,
                        help='number of pretraining steps for the context encoder')
    parser.add_argument('--pretrain_mlm_probability', default=0.15, type=int,
                        help='probability of replacing a token with mask for MLM pretraining')
    parser.add_argument('--force_subword_tokenize', action='store_true', default=False,
                        help='force subword tokenization of code tokens too')
    parser.add_argument('--append_question_to_context_too', action='store_true', default=False,
                        help='')
    parser.add_argument('--override_question', type=str, default=None, help='Override the question for all tasks')
    parser.add_argument('--override_context', type=str, default=None, help='Override the context for all tasks')
    parser.add_argument('--almond_preprocess_context', action='store_true', default=False, help='')
    parser.add_argument('--almond_dataset_specific_preprocess', type=str, default='none', choices=['none', 'multiwoz'],
                        help='Applies dataset-sepcific preprocessing to context and answer fields, and postprocesses the model outputs back to the original form.')
    parser.add_argument('--almond_lang_as_question', action='store_true',
                        help='if true will use "Translate from ${language} to ThingTalk" for question')

    parser.add_argument('--warmup', default=800, type=int, help='warmup for learning rate')
    parser.add_argument('--grad_clip', default=1.0, type=float, help='gradient clipping')
    parser.add_argument('--beta0', default=0.9, type=float,
                        help='alternative momentum for Adam (only when not using transformer_lr)')
    parser.add_argument('--optimizer', default='adam', choices=['adam', 'sgd', 'radam'], type=str,
                        help='optimizer to use')
    parser.add_argument('--no_transformer_lr', action='store_false', dest='transformer_lr',
                        help='turns off the transformer learning rate strategy')
    parser.add_argument('--transformer_lr_multiply', default=1.0, type=float,
                        help='multiplier for transformer learning rate (if using Adam)')
    parser.add_argument('--lr_rate', default=0.001, type=float, help='fixed learning rate (if not using warmup)')
    parser.add_argument('--weight_decay', default=0.0, type=float, help='weight L2 regularization')
    parser.add_argument('--gradient_accumulation_steps', default=1, type=int, help='Number of accumulation steps. Useful to effectively get larger batch sizes.')
<<<<<<< HEAD
    
    parser.add_argument('--load', default=None, type=str, help='path to checkpoint to load model from inside args.save')
=======

    parser.add_argument('--load', default=None, type=str, help='path to checkpoint to load model from inside --args.save, usually set to best.pth')
>>>>>>> 8dc7214e
    parser.add_argument('--resume', action='store_true', help='whether to resume training with past optimizers')

    parser.add_argument('--seed', default=123, type=int, help='Random seed.')
    parser.add_argument('--devices', default=[0], nargs='+', type=int,
                        help='a list of devices that can be used for training')

    parser.add_argument('--no_commit', action='store_false', dest='commit',
                        help='do not track the git commit associated with this training run')
    parser.add_argument('--exist_ok', action='store_true',
                        help='Ok if the save directory already exists, i.e. overwrite is ok')

    parser.add_argument('--skip_cache', action='store_true',
                        help='whether to use existing cached splits or generate new ones')
    parser.add_argument('--cache_input_data', action='store_true',
                        help='Cache examples from input data for faster subsequent trainings')
    parser.add_argument('--use_curriculum', action='store_true', help='Use curriculum learning')
    parser.add_argument('--aux_dataset', default='', type=str,
                        help='path to auxiliary dataset (ignored if curriculum is not used)')
    parser.add_argument('--curriculum_max_frac', default=1.0, type=float,
                        help='max fraction of harder dataset to keep for curriculum')
    parser.add_argument('--curriculum_rate', default=0.1, type=float, help='growth rate for curriculum')
    parser.add_argument('--curriculum_strategy', default='linear', type=str, choices=['linear', 'exp'],
                        help='growth strategy for curriculum')


def post_parse_general(args):
    
    if args.val_task_names is None:
        args.val_task_names = []
        for t in args.train_task_names:
            if t not in args.val_task_names:
                args.val_task_names.append(t)
    if 'imdb' in args.val_task_names:
        args.val_task_names.remove('imdb')
    
    args.timestamp = datetime.datetime.now(tz=datetime.timezone.utc).isoformat()
    
    def indices_of_multilingual(train_task_names):
        indices = []
        for i, task in enumerate(train_task_names):
            if 'multilingual' in task:
                indices.append(i)
        return indices
    
<<<<<<< HEAD
    if args.sentence_batching and args.train_batch_size == 0:
        raise ValueError('You need to specify train_batch_size value when using sentence batching.')
    # TODO relax the following assertions by dropping samples from batches in Iter
    if args.sentence_batching and args.train_batch_size % len(args.train_languages.split('+')) != 0:
        raise ValueError(
            'Your train_batch_size should be divisible by number of train_languages when using sentence batching.')
=======
    #TODO relax the following assertions by dropping samples from batches in Iterator
    if args.sentence_batching and args.train_batch_tokens[0] % len(args.train_languages.split('+')) != 0:
        raise ValueError('Your train_batch_size should be divisible by number of train_languages when using sentence batching.')
>>>>>>> 8dc7214e
    if args.sentence_batching and args.val_batch_size[0] % len(args.eval_languages.split('+')) != 0:
        raise ValueError(
            'Your val_batch_size should be divisible by number of eval_languages when using sentence batching.')
    
    if len(args.features) != len(args.features_size):
        raise ValueError('You should specify max feature size for each feature you provided')
    
<<<<<<< HEAD
=======
    if args.warmup < 1:
        raise ValueError('Warmup should be a positive integer.')
    if args.use_encoder_loss and not (args.sentence_batching and len(args.train_languages.split('+')) > 1) :
        raise ValueError('To use encoder loss you must use sentence batching and use more than one language during training.')

>>>>>>> 8dc7214e
    if args.override_context and args.append_question_to_context_too:
        raise ValueError('You cannot use append_question_to_context_too when overriding context')
    
    if args.paired and not args.sentence_batching:
        logger.warning('Paired training only works if sentence_batching is used as well.'
                       'Activating sentence_batching...')
        args.sentence_batching = True
<<<<<<< HEAD
    
    if args.min_entity_len <= 0:
        logger.warning('min_entity_len should be equal to or greater than 1')
    
    args.train_batch_values = args.train_batch_tokens
=======
        

>>>>>>> 8dc7214e
    if len(args.train_task_names) > 1:
        if args.train_iterations is None:
            args.train_iterations = [1]
        if len(args.train_iterations) < len(args.train_task_names):
            args.train_iterations = len(args.train_task_names) * args.train_iterations
        if len(args.train_batch_tokens) < len(args.train_task_names):
<<<<<<< HEAD
            args.train_batch_values = len(args.train_task_names) * args.train_batch_tokens
    indices = indices_of_multilingual(args.train_task_names)
    for i in indices:
        if args.sentence_batching:
            args.train_batch_values[i] = args.train_batch_size
            if args.paired:
                num_train_langs = len(args.train_languages.split('+'))
                new_batch_size = int(args.train_batch_size * \
                                     (1 + min(num_train_langs ** 2 - num_train_langs,
                                              args.max_pairs) / num_train_langs))
                logger.warning('Using paired example training will increase effective batch size from {} to {}'.
                               format(args.train_batch_size, new_batch_size))
    
=======
            args.train_batch_tokens = len(args.train_task_names) * args.train_batch_tokens
    if args.sentence_batching:
        if args.paired:
            # TODO unify train_batch_tokens and train_batch_size
            train_batch_size = int(args.train_batch_tokens[0])
            num_train_langs = len(args.train_languages.split('+'))
            new_batch_size = int(train_batch_size *
                                 (1 + min(num_train_langs**2 - num_train_langs, args.max_pairs) / num_train_langs))
            logger.warning('Using paired example training will increase effective batch size from {} to {}'.
                            format(train_batch_size, new_batch_size))
        
>>>>>>> 8dc7214e
    if len(args.val_batch_size) < len(args.val_task_names):
        args.val_batch_size = len(args.val_task_names) * args.val_batch_size
    
    # postprocess arguments
    if args.commit:
        args.commit = get_commit()
    else:
        args.commit = ''
    
    if have_multilingual(args.train_task_names) and (args.train_languages is None or args.eval_languages is None):
        raise ValueError('You have to define training and evaluation languages when you have a multilingual task')
    
    args.log_dir = args.save
    args.dist_sync_file = os.path.join(args.log_dir, 'distributed_sync_file')
    
    for x in ['data', 'save', 'log_dir', 'dist_sync_file']:
        setattr(args, x, os.path.join(args.root, getattr(args, x)))
    
    args.num_features = len(args.features)
    
    # tasks with the same name share the same task object
    train_tasks_dict = get_tasks(args.train_task_names, args)
    args.train_tasks = list(train_tasks_dict.values())
    val_task_dict = get_tasks(args.val_task_names, args, available_tasks=train_tasks_dict)
    args.val_tasks = list(val_task_dict.values())
    
    save_args(args)
    
    return args


def post_parse_train_specific(args):

    if args.use_encoder_loss and not (args.sentence_batching and len(args.train_languages.split('+')) > 1):
        raise ValueError('To use encoder loss you must use sentence batching and use more than one language during training.')
    
    if len(args.features) != len(args.features_size):
        raise ValueError('You should specify max feature size for each feature you provided')


    if args.rnn_dimension is None:
        args.rnn_dimension = args.dimension

    if args.context_embeddings is None:
        args.context_embeddings = args.encoder_embeddings
    if args.question_embeddings is None:
        args.question_embeddings = args.context_embeddings
    if args.train_context_embeddings is None:
        args.train_context_embeddings = args.train_encoder_embeddings
    if args.train_question_embeddings is None:
        args.train_question_embeddings = args.train_encoder_embeddings

    if args.tensorboard_dir is None:
        args.tensorboard_dir = args.log_dir
    
    for x in ['embeddings']:
        setattr(args, x, os.path.join(args.root, getattr(args, x)))

    args.num_features = len(args.features)

    save_args(args, force_overwrite=True)
    
    return args<|MERGE_RESOLUTION|>--- conflicted
+++ resolved
@@ -256,13 +256,7 @@
     parser.add_argument('--lr_rate', default=0.001, type=float, help='fixed learning rate (if not using warmup)')
     parser.add_argument('--weight_decay', default=0.0, type=float, help='weight L2 regularization')
     parser.add_argument('--gradient_accumulation_steps', default=1, type=int, help='Number of accumulation steps. Useful to effectively get larger batch sizes.')
-<<<<<<< HEAD
-    
-    parser.add_argument('--load', default=None, type=str, help='path to checkpoint to load model from inside args.save')
-=======
-
     parser.add_argument('--load', default=None, type=str, help='path to checkpoint to load model from inside --args.save, usually set to best.pth')
->>>>>>> 8dc7214e
     parser.add_argument('--resume', action='store_true', help='whether to resume training with past optimizers')
 
     parser.add_argument('--seed', default=123, type=int, help='Random seed.')
@@ -307,33 +301,21 @@
                 indices.append(i)
         return indices
     
-<<<<<<< HEAD
-    if args.sentence_batching and args.train_batch_size == 0:
-        raise ValueError('You need to specify train_batch_size value when using sentence batching.')
-    # TODO relax the following assertions by dropping samples from batches in Iter
-    if args.sentence_batching and args.train_batch_size % len(args.train_languages.split('+')) != 0:
-        raise ValueError(
-            'Your train_batch_size should be divisible by number of train_languages when using sentence batching.')
-=======
     #TODO relax the following assertions by dropping samples from batches in Iterator
     if args.sentence_batching and args.train_batch_tokens[0] % len(args.train_languages.split('+')) != 0:
         raise ValueError('Your train_batch_size should be divisible by number of train_languages when using sentence batching.')
->>>>>>> 8dc7214e
     if args.sentence_batching and args.val_batch_size[0] % len(args.eval_languages.split('+')) != 0:
         raise ValueError(
             'Your val_batch_size should be divisible by number of eval_languages when using sentence batching.')
     
     if len(args.features) != len(args.features_size):
         raise ValueError('You should specify max feature size for each feature you provided')
-    
-<<<<<<< HEAD
-=======
+
     if args.warmup < 1:
         raise ValueError('Warmup should be a positive integer.')
     if args.use_encoder_loss and not (args.sentence_batching and len(args.train_languages.split('+')) > 1) :
         raise ValueError('To use encoder loss you must use sentence batching and use more than one language during training.')
 
->>>>>>> 8dc7214e
     if args.override_context and args.append_question_to_context_too:
         raise ValueError('You cannot use append_question_to_context_too when overriding context')
     
@@ -341,37 +323,14 @@
         logger.warning('Paired training only works if sentence_batching is used as well.'
                        'Activating sentence_batching...')
         args.sentence_batching = True
-<<<<<<< HEAD
-    
-    if args.min_entity_len <= 0:
-        logger.warning('min_entity_len should be equal to or greater than 1')
-    
-    args.train_batch_values = args.train_batch_tokens
-=======
-        
-
->>>>>>> 8dc7214e
+
     if len(args.train_task_names) > 1:
         if args.train_iterations is None:
             args.train_iterations = [1]
         if len(args.train_iterations) < len(args.train_task_names):
             args.train_iterations = len(args.train_task_names) * args.train_iterations
         if len(args.train_batch_tokens) < len(args.train_task_names):
-<<<<<<< HEAD
-            args.train_batch_values = len(args.train_task_names) * args.train_batch_tokens
-    indices = indices_of_multilingual(args.train_task_names)
-    for i in indices:
-        if args.sentence_batching:
-            args.train_batch_values[i] = args.train_batch_size
-            if args.paired:
-                num_train_langs = len(args.train_languages.split('+'))
-                new_batch_size = int(args.train_batch_size * \
-                                     (1 + min(num_train_langs ** 2 - num_train_langs,
-                                              args.max_pairs) / num_train_langs))
-                logger.warning('Using paired example training will increase effective batch size from {} to {}'.
-                               format(args.train_batch_size, new_batch_size))
-    
-=======
+
             args.train_batch_tokens = len(args.train_task_names) * args.train_batch_tokens
     if args.sentence_batching:
         if args.paired:
@@ -383,7 +342,6 @@
             logger.warning('Using paired example training will increase effective batch size from {} to {}'.
                             format(train_batch_size, new_batch_size))
         
->>>>>>> 8dc7214e
     if len(args.val_batch_size) < len(args.val_task_names):
         args.val_batch_size = len(args.val_task_names) * args.val_batch_size
     
