#
# Copyright (c) 2019, The Board of Trustees of the Leland Stanford Junior University
# All rights reserved.
#
# Redistribution and use in source and binary forms, with or without
# modification, are permitted provided that the following conditions are met:
#
# * Redistributions of source code must retain the above copyright notice, this
#   list of conditions and the following disclaimer.
#
# * Redistributions in binary form must reproduce the above copyright notice,
#   this list of conditions and the following disclaimer in the documentation
#   and/or other materials provided with the distribution.
#
# * Neither the name of the copyright holder nor the names of its
#   contributors may be used to endorse or promote products derived from
#   this software without specific prior written permission.
#
# THIS SOFTWARE IS PROVIDED BY THE COPYRIGHT HOLDERS AND CONTRIBUTORS "AS IS"
# AND ANY EXPRESS OR IMPLIED WARRANTIES, INCLUDING, BUT NOT LIMITED TO, THE
# IMPLIED WARRANTIES OF MERCHANTABILITY AND FITNESS FOR A PARTICULAR PURPOSE ARE
# DISCLAIMED. IN NO EVENT SHALL THE COPYRIGHT HOLDER OR CONTRIBUTORS BE LIABLE
# FOR ANY DIRECT, INDIRECT, INCIDENTAL, SPECIAL, EXEMPLARY, OR CONSEQUENTIAL
# DAMAGES (INCLUDING, BUT NOT LIMITED TO, PROCUREMENT OF SUBSTITUTE GOODS OR
# SERVICES; LOSS OF USE, DATA, OR PROFITS; OR BUSINESS INTERRUPTION) HOWEVER
# CAUSED AND ON ANY THEORY OF LIABILITY, WHETHER IN CONTRACT, STRICT LIABILITY,
# OR TORT (INCLUDING NEGLIGENCE OR OTHERWISE) ARISING IN ANY WAY OUT OF THE USE
# OF THIS SOFTWARE, EVEN IF ADVISED OF THE POSSIBILITY OF SUCH DAMAGE.

import os
import torch
import logging
import re
from tqdm import tqdm
from collections import defaultdict

from ..base_task import BaseTask
from ..registry import register_task
from ..generic_dataset import CQA, context_answer_len, token_batch_fn, default_batch_fn
from ...data_utils.example import Example

from ..base_dataset import Split

logger = logging.getLogger(__name__)

ISO_to_LANG = {'en': 'English', 'en-US': 'English', 'fa': 'Farsi', 'it': 'Italian', 'zh': 'Chinese'}

class AlmondDataset(CQA):
    """Obtaining dataset for Almond semantic parsing task"""

    base_url = None

    def __init__(self, path, *, make_example, subsample=None, cached_path=None, skip_cache=False, **kwargs):
        
        #TODO fix cache_path for multilingual task
        cache_name = os.path.join(cached_path, os.path.basename(path), str(subsample))
        dir_name = os.path.basename(os.path.dirname(path))

        if os.path.exists(cache_name) and not skip_cache:
            logger.info(f'Loading cached data from {cache_name}')
            examples = torch.load(cache_name)
        else:
            examples = []
            n = 0
            with open(path, 'r', encoding='utf-8') as fp:
                for line in fp:
                    n += 1

            max_examples = min(n, subsample) if subsample is not None else n
            for i, line in tqdm(enumerate(open(path, 'r', encoding='utf-8')), total=max_examples):
                parts = line.strip().split('\t')
                examples.append(make_example(parts, dir_name))
                if len(examples) >= max_examples:
                    break
            os.makedirs(os.path.dirname(cache_name), exist_ok=True)
            logger.info(f'Caching data to {cache_name}')
            torch.save(examples, cache_name)

        super().__init__(examples, **kwargs)
        

    @classmethod
    def return_splits(cls, path, train='train', validation='eval', test='test', **kwargs):

        """Create dataset objects for splits of the ThingTalk dataset.
        Arguments:
            path: path to directory where data splits reside
            train: The prefix of the train data. Default: 'train'.
            validation: The prefix of the validation data. Default: 'eval'.
            test: The prefix of the test data. Default: 'test'.
            Remaining keyword arguments: Passed to the splits method of
                Dataset.
        """
        
        train_data = None if train is None else cls(os.path.join(path, train + '.tsv'), **kwargs)
        validation_data = None if validation is None else cls(os.path.join(path, validation + '.tsv'), **kwargs)
        test_data = None if test is None else cls(os.path.join(path, test + '.tsv'), **kwargs)

        aux_data = None
        do_curriculum = kwargs.get('curriculum', False)
        if do_curriculum:
            kwargs.pop('curriculum')
            aux_data = cls(os.path.join(path, 'aux' + '.tsv'), **kwargs)
        
        return Split(train=None if train is None else train_data,
                     eval=None if validation is None else validation_data,
                     test=None if test is None else test_data,
                     aux=None if do_curriculum is None else aux_data)
    

def is_entity(token):
    return token[0].isupper()

<<<<<<< HEAD
=======
def is_device(token):
    return token[0] == '@'
>>>>>>> 46295b6f

def process_id(ex):
    id_ = ex.example_id.rsplit('/', 1)
    id_ = id_[0] if len(id_) == 1 else id_[1]
    # translated
    if id_[0] == 'T':
        id_ = id_[1:]
    return id_


class BaseAlmondTask(BaseTask):
    """Base class for the Almond semantic parsing task
        i.e. natural language to formal language (ThingTalk) mapping"""

    def __init__(self, name, args):
        super().__init__(name, args)
        self._preprocess_context = args.almond_preprocess_context

    @property
    def metrics(self):
        return ['em', 'bleu']

    def _is_program_field(self, field_name):
        raise NotImplementedError()

    def _make_example(self, parts, dir_name=None):
        raise NotImplementedError()

    def get_splits(self, root, **kwargs):
        return AlmondDataset.return_splits(path=os.path.join(root, 'almond'), make_example=self._make_example, **kwargs)

    def tokenize(self, sentence, field_name=None):
        if not sentence:
            return [], []

        if self.force_subword_tokenize:
            return sentence.split(' '), None

        tokens = sentence.split(' ')
        if self._preprocess_context and field_name in ('context', 'context_question'):
            preprocessed_context = []
            for token in sentence.split(' '):
                if token.startswith('@'):
                    word = '_'.join(token.rsplit('.', maxsplit=2)[1:3]).lower()
                    preprocessed_context += word.split('_')
                elif token.startswith('param:'):
                    word = token[len('param:'):]
                    preprocessed_context += word.split('_')
                elif token.startswith('enum:'):
                    word = token[len('enum:'):]
                    preprocessed_context += word.split('_')
                else:
                    preprocessed_context.append(token)
            tokens = preprocessed_context

        if self._is_program_field(field_name):
            mask = []
            in_string = False
            for token in tokens:
                if token == '"':
                    in_string = not in_string
                    mask.append(False)
                else:
                    mask.append(in_string)

            assert len(tokens) == len(mask)
            return tokens, mask

        else:
<<<<<<< HEAD
            tokens = [t for t in sentence.strip().split(' ') if len(t) > 0]
            mask = [not is_entity(token) for token in tokens]
=======
            mask = [not is_entity(token) and not is_device(token) for token in tokens]
>>>>>>> 46295b6f
            return tokens, mask

    def detokenize(self, tokenized, field_name=None):
        return ' '.join(tokenized)


@register_task('almond')
class Almond(BaseAlmondTask):
    """The Almond semantic parsing task
    i.e. natural language to formal language (ThingTalk) mapping"""

    def _is_program_field(self, field_name):
        return field_name == 'answer'

    def _make_example(self, parts, dir_name=None):
        # the question is irrelevant, so the question says English and ThingTalk even if we're doing
        # a different language (like Chinese)
        _id, sentence, target_code = parts
        question = 'translate from english to thingtalk'
        context = sentence
        answer = target_code
        return Example.from_raw(self.name + '/' + _id, context, question, answer,
                                tokenize=self.tokenize, lower=False)


@register_task('contextual_almond')
class ContextualAlmond(BaseAlmondTask):
    """Contextual Almond semantic parsing task
    """
    def _is_program_field(self, field_name):
        return field_name in ('answer', 'context')

    def _make_example(self, parts, dir_name=None):
        _id, context, sentence, target_code = parts
        answer = target_code
        question = sentence
        return Example.from_raw(self.name + '/' + _id, context, question, answer,
                                tokenize=self.tokenize, lower=False)


@register_task('reverse_almond')
class ReverseAlmond(BaseTask):
    """Reverse Almond semantic parsing task
    i.e. formal language to natural language mapping"""

    @property
    def metrics(self):
        return ['bleu', 'em']

    def _is_program_field(self, field_name):
        return field_name == 'context'

    def _make_example(self, parts, dir_name=None):
        # the question is irrelevant, so the question says English and ThingTalk even if we're doing
        # a different language (like Chinese)
        _id, sentence, target_code = parts
        question = 'translate from thingtalk to english'
        context = target_code
        answer = sentence
        return Example.from_raw(self.name + '/' + _id, context, question, answer,
                                tokenize=self.tokenize, lower=False)


@register_task('almond_dialogue_nlu')
class AlmondDialogueNLU(BaseAlmondTask):
    """Multi-turn NLU task for Almond dialogues
    (translate the user utterance to a formal representation, given the current
    state of the conversation)
    """
    def _is_program_field(self, field_name):
        return field_name in ('answer', 'context')

    def _make_example(self, parts, dir_name=None):
        _id, context, sentence, target_code = parts

        answer = target_code
        question = sentence
        return Example.from_raw(self.name + '/' + _id, context, question, answer,
                                tokenize=self.tokenize, lower=False)

    def get_splits(self, root, **kwargs):
        return AlmondDataset.return_splits(path=os.path.join(root, 'almond/user'), make_example=self._make_example, **kwargs)


@register_task('almond_dialogue_nlu_agent')
class AlmondDialogueNLUAgent(BaseAlmondTask):
    """Multi-turn NLU task for Almond dialogues, for the agent utterance
    (translate the agent utterance to a formal representation, given the current
    state of the conversation).
    This is used to facilitate annotation of human-human dialogues.
    """
    def _is_program_field(self, field_name):
        return field_name in ('answer', 'context')

    def _make_example(self, parts, dir_name=None):
        _id, context, sentence, target_code = parts
        answer = target_code
        question = sentence
        return Example.from_raw(self.name + '/' + _id, context, question, answer,
                                tokenize=self.tokenize, lower=False)

    def get_splits(self, root, **kwargs):
        return AlmondDataset.return_splits(path=os.path.join(root, 'almond/agent'), make_example=self._make_example, **kwargs)


@register_task('almond_dialogue_nlg')
class AlmondDialogueNLG(BaseAlmondTask):
    """Multi-turn NLG task for Almond dialogues
    (generate the system utterance, given the current state of the conversation
    and the desider system dialogue act)
    """
    def _is_program_field(self, field_name):
        return field_name == 'context'

    @property
    def metrics(self):
        return ['bleu']

    def _make_example(self, parts, dir_name=None):
        # the question is irrelevant for this task
        _id, context, sentence, target_code = parts
        question = 'what should the agent say ?'
        context = context + ' ' + target_code
        answer = sentence
        return Example.from_raw(self.name + '/' + _id, context, question, answer,
                                tokenize=self.tokenize, lower=False)

    def get_splits(self, root, **kwargs):
        return AlmondDataset.return_splits(path=os.path.join(root, 'almond/agent'), make_example=self._make_example, **kwargs)


@register_task('almond_dialogue_policy')
class AlmondDialoguePolicy(BaseAlmondTask):
    """Multi-turn dialogue policy task for Almond dialogues
    (generate the next dialogue act, given the current state of the conversation)
    """
    def _is_program_field(self, field_name):
        return field_name in ('answer', 'context')

    @property
    def metrics(self):
        return ['em', 'bleu']

    def _make_example(self, parts, dir_name=None):
        # the question is irrelevant for this task, and the sentence is intentionally ignored
        _id, context, _sentence, target_code = parts
        question = 'what should the agent do ?'
        context = context
        answer = target_code
        return Example.from_raw(self.name + '/' + _id, context, question, answer,
                                tokenize=self.tokenize, lower=False)

    def get_splits(self, root, **kwargs):
        return AlmondDataset.return_splits(path=os.path.join(root, 'almond/agent'), make_example=self._make_example, **kwargs)
    

@register_task('almond_multilingual')
class AlmondMultiLingual(BaseAlmondTask):
    """Multi-Language task for Almond
    """

    def _is_program_field(self, field_name):
        return field_name == 'answer'

    @property
    def metrics(self):
        return ['em', 'bleu']

    def _make_example(self, parts, dir_name):
        _id, sentence, target_code = parts
        language = ISO_to_LANG.get(dir_name, 'English')
        question = 'translate from {} to thingtalk'.format(language)
        context = sentence
        answer = target_code
        return Example.from_raw(self.name + '/' + dir_name + '/' + _id, context, question, answer,
                                tokenize=self.tokenize, lower=False)
    
    def get_train_processed_ids(self, split):
        all_ids = []
        for ex in split.examples:
            all_ids.append(process_id(ex))
        return all_ids
        
    def get_splits(self, root, **kwargs):
        all_datasets = []
        # number of directories to read data from
        all_dirs = kwargs['all_dirs'].split('+')
        
        for dir in all_dirs:
            almond_dataset = AlmondDataset.return_splits(path=os.path.join(root, 'almond/multilingual/{}'.format(dir)),
                                                         make_example=self._make_example, **kwargs)
            all_datasets.append(almond_dataset)
            
        used_fields = [field for field in all_datasets[0]._fields if getattr(all_datasets[0], field) is not None]
        
        assert len(all_datasets) >= 1
        if kwargs.get('sentence_batching'):
            for field in used_fields:
                lengths = list(map(lambda dataset: len(getattr(dataset, field)), all_datasets))
                assert len(set(lengths)) == 1, 'When using sentence batching your datasets should have the same size.'
            if 'train' in used_fields:
                ids_sets = list(map(lambda dataset: set(self.get_train_processed_ids(dataset.train)), all_datasets))
                id_set_base = set(ids_sets[0])
                for id_set in ids_sets:
                    assert set(id_set) == id_set_base, 'When using sentence batching your datasets should have matching ids'
            
            sort_key_fn = process_id
            batch_size_fn = default_batch_fn
        else:
            sort_key_fn = context_answer_len
            batch_size_fn = token_batch_fn
            
        groups = len(all_datasets) if kwargs.get('sentence_batching') else None
        
        if kwargs.get('separate_eval') and (all_datasets[0].eval or all_datasets[0].test):
            return all_datasets
        else:
            return self.combine_datasets(all_datasets, sort_key_fn, batch_size_fn, used_fields, groups)

    def combine_datasets(self, datasets, sort_key_fn, batch_size_fn, used_fields, groups):
        splits = defaultdict()
        
        for field in used_fields:
            all_examples = []
            for dataset in datasets:
                all_examples.extend(getattr(dataset, field).examples)
                
            splits[field] = CQA(all_examples, sort_key_fn=sort_key_fn, batch_size_fn=batch_size_fn, groups=groups)
        
        return Split(train=splits.get('train'),
                     eval=splits.get('eval'),
                     test=splits.get('test'),
                     aux=splits.get('aux'))<|MERGE_RESOLUTION|>--- conflicted
+++ resolved
@@ -111,11 +111,8 @@
 def is_entity(token):
     return token[0].isupper()
 
-<<<<<<< HEAD
-=======
 def is_device(token):
     return token[0] == '@'
->>>>>>> 46295b6f
 
 def process_id(ex):
     id_ = ex.example_id.rsplit('/', 1)
@@ -185,12 +182,7 @@
             return tokens, mask
 
         else:
-<<<<<<< HEAD
-            tokens = [t for t in sentence.strip().split(' ') if len(t) > 0]
-            mask = [not is_entity(token) for token in tokens]
-=======
             mask = [not is_entity(token) and not is_device(token) for token in tokens]
->>>>>>> 46295b6f
             return tokens, mask
 
     def detokenize(self, tokenized, field_name=None):
