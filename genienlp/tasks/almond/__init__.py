--- conflicted
+++ resolved
@@ -36,25 +36,19 @@
 import ujson
 import marisa_trie
 import re
-import sys
 from wordfreq import zipf_frequency
 
 from ..base_task import BaseTask
 from ..registry import register_task
-<<<<<<< HEAD
-from ..generic_dataset import CQA, context_answer_len, token_batch_fn, default_batch_fn
-from ...data_utils.example import Example, Feature
+from ...data_utils.example import Feature
 from ...data_utils.database import Database
 from ...data_utils.database_utils import DOMAIN_TYPE_MAPPING
 from ...data_utils.bootleg import Bootleg
-=======
 from ..generic_dataset import CQA, context_question_len, token_batch_fn, default_batch_fn
 from ...data_utils.example import Example
-from ...data_utils.progbar import progress_bar
 from .utils import ISO_to_LANG, is_device, is_entity, process_id, is_cjk_char
-from ...util import multiwoz_specific_preprocess, multiwoz_specific_postprocess
-
->>>>>>> 8dc7214e
+from ...util import multiwoz_specific_preprocess
+
 from ..base_dataset import Split
 from .utils import ISO_to_LANG, is_device, is_entity, process_id, is_cjk_char, process, chunk_file
 
@@ -94,7 +88,6 @@
                     n += 1
 
             max_examples = min(n, subsample) if subsample is not None else n
-<<<<<<< HEAD
             
             if num_workers > 0:
                 num_processes = min(num_workers, int(mp.cpu_count()))
@@ -173,14 +166,6 @@
                         else:
                             print(*[f'token: {token}\ttype: {token_type}' for token, token_type in zip(ex.context, ex.context_feature)], sep='\n')
                             
-=======
-            for i, line in progress_bar(enumerate(open(path, 'r', encoding='utf-8')), total=max_examples):
-                parts = line.strip().split('\t')
-                examples.append(make_example(parts, dir_name, **kwargs))
-                if len(examples) >= max_examples:
-                    break
-            os.makedirs(os.path.dirname(cache_name), exist_ok=True)
->>>>>>> 8dc7214e
             if cache_input_data:
                 os.makedirs(os.path.dirname(cache_name), exist_ok=True)
                 logger.info(f'Caching data to {cache_name}')
@@ -423,35 +408,13 @@
         
         sentence = self._detokenize_cjk_chars(sentence)
         
-<<<<<<< HEAD
-        tokens = [t for t in sentence.split(' ') if len(t) > 0]
-        if self._preprocess_context and field_name in ('context'):
-            tokens = self.preprocess_context(sentence)
-=======
         if self._dataset_specific_preprocess == 'multiwoz' and self._is_program_field(field_name):
             sentence = multiwoz_specific_preprocess(sentence)
             tokens = [t for t in sentence.split(' ') if len(t) > 0]
         else:
-            # apply the default preprocessing of context
             tokens = [t for t in sentence.split(' ') if len(t) > 0]
             if self._preprocess_context and field_name in ('context'):
-                preprocessed_context = []
-                for token in sentence.split(' '):
-                    if len(token) == 0:
-                        continue
-                    if token.startswith('@') and '.' in token:
-                        word = '_'.join(token.rsplit('.', maxsplit=2)[1:3]).lower()
-                        preprocessed_context += word.split('_')
-                    elif token.startswith('param:'):
-                        word = token[len('param:'):]
-                        preprocessed_context += word.split('_')
-                    elif token.startswith('enum:'):
-                        word = token[len('enum:'):]
-                        preprocessed_context += word.split('_')
-                    else:
-                        preprocessed_context.append(token)
-                tokens = preprocessed_context
->>>>>>> 8dc7214e
+                tokens = self.preprocess_context(sentence)
 
         if self._is_program_field(field_name):
             mask = []
