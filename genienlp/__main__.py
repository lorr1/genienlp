#!/usr/bin/env python3
# Copyright 2019 The Board of Trustees of the Leland Stanford Junior University
#
# Author: Giovanni Campagna <gcampagn@cs.stanford.edu>
#
# Redistribution and use in source and binary forms, with or without
# modification, are permitted provided that the following conditions are met:
#
# * Redistributions of source code must retain the above copyright notice, this
#  list of conditions and the following disclaimer.
#
# * Redistributions in binary form must reproduce the above copyright notice,
#  this list of conditions and the following disclaimer in the documentation
#  and/or other materials provided with the distribution.
#
# * Neither the name of the copyright holder nor the names of its
#  contributors may be used to endorse or promote products derived from
#  this software without specific prior written permission.
#
# THIS SOFTWARE IS PROVIDED BY THE COPYRIGHT HOLDERS AND CONTRIBUTORS "AS IS"
# AND ANY EXPRESS OR IMPLIED WARRANTIES, INCLUDING, BUT NOT LIMITED TO, THE
# IMPLIED WARRANTIES OF MERCHANTABILITY AND FITNESS FOR A PARTICULAR PURPOSE ARE
# DISCLAIMED. IN NO EVENT SHALL THE COPYRIGHT HOLDER OR CONTRIBUTORS BE LIABLE
# FOR ANY DIRECT, INDIRECT, INCIDENTAL, SPECIAL, EXEMPLARY, OR CONSEQUENTIAL
# DAMAGES (INCLUDING, BUT NOT LIMITED TO, PROCUREMENT OF SUBSTITUTE GOODS OR
# SERVICES; LOSS OF USE, DATA, OR PROFITS; OR BUSINESS INTERRUPTION) HOWEVER
# CAUSED AND ON ANY THEORY OF LIABILITY, WHETHER IN CONTRACT, STRICT LIABILITY,
# OR TORT (INCLUDING NEGLIGENCE OR OTHERWISE) ARISING IN ANY WAY OUT OF THE USE
# OF THIS SOFTWARE, EVEN IF ADVISED OF THE POSSIBILITY OF SUCH DAMAGE.

import argparse

<<<<<<< HEAD
from . import arguments, train, predict, server, cache_embeddings, export, run_bootleg
=======
from . import arguments, train, predict, server, kfserver, cache_embeddings, export, calibrate
>>>>>>> 09e0615a
from .paraphrase import run_lm_finetuning, run_generation
from .paraphrase.scripts import split_dataset, dialog_to_tsv, clean_paraphrasing_dataset, transform_dataset
from .sts import sts_calculate_scores, sts_filter

subcommands = {
    # main commands
    'train': ('Train a model', arguments.parse_argv, train.main),
    'export': ('Export a trained model for serving', export.parse_argv, export.main),
    'predict': ('Evaluate a model, or compute predictions on a test dataset', predict.parse_argv, predict.main),
    'server': ('Export RPC interface to predict', server.parse_argv, server.main),
    'kfserver': ('Export KFServing interface to predict', server.parse_argv, kfserver.main),
    'cache-embeddings': ('Download and cache embeddings', cache_embeddings.parse_argv, cache_embeddings.main),
    'train-paraphrase': ('Train a paraphraser model', run_lm_finetuning.parse_argv, run_lm_finetuning.main),
    'run-paraphrase': ('Run a paraphraser model', run_generation.parse_argv, run_generation.main),
<<<<<<< HEAD
    
=======
    'calibrate': ('Train a confidence calibration model', calibrate.parse_argv, calibrate.main),

>>>>>>> 09e0615a
    # commands that work with datasets
    'transform-dataset': ('Apply transformations to a tab-separated dataset', transform_dataset.parse_argv, transform_dataset.main),
    'clean-paraphrasing-dataset': ('Select a clean subset from the ParaBank2 dataset', clean_paraphrasing_dataset.parse_argv, clean_paraphrasing_dataset.main),
    'dialog-to-tsv': ('Convert a dialog dataset to a turn-by-turn tab-separated format', dialog_to_tsv.parse_argv, dialog_to_tsv.main),
    'split-dataset': ('Split a dataset file into two files', split_dataset.parse_argv, split_dataset.main),
    
    # sts commands
    'calculate-paraphrase-sts': ('Calculate semantic similarity scores between a dataset and its paraphrase', sts_calculate_scores.parse_argv, sts_calculate_scores.main),
    'filter-paraphrase-sts': ('Filter paraphrases based on semantic similarity scores', sts_filter.parse_argv, sts_filter.main),
    
    # bootleg commands
    'bootleg-dump-features': ('Extract candidate features for named entity mentions in the dataset', run_bootleg.parse_argv, run_bootleg.main),
    
}


def main():
    parser = argparse.ArgumentParser(prog='genienlp')
    subparsers = parser.add_subparsers(dest='subcommand')
    for subcommand in subcommands:
        helpstr, get_parser, command_fn = subcommands[subcommand]
        get_parser(subparsers.add_parser(subcommand, help=helpstr))

    argv = parser.parse_args()
    subcommands[argv.subcommand][2](argv)


if __name__ == '__main__':
    main()<|MERGE_RESOLUTION|>--- conflicted
+++ resolved
@@ -30,11 +30,7 @@
 
 import argparse
 
-<<<<<<< HEAD
-from . import arguments, train, predict, server, cache_embeddings, export, run_bootleg
-=======
-from . import arguments, train, predict, server, kfserver, cache_embeddings, export, calibrate
->>>>>>> 09e0615a
+from . import arguments, train, predict, server, kfserver, cache_embeddings, export, calibrate, run_bootleg
 from .paraphrase import run_lm_finetuning, run_generation
 from .paraphrase.scripts import split_dataset, dialog_to_tsv, clean_paraphrasing_dataset, transform_dataset
 from .sts import sts_calculate_scores, sts_filter
@@ -49,12 +45,10 @@
     'cache-embeddings': ('Download and cache embeddings', cache_embeddings.parse_argv, cache_embeddings.main),
     'train-paraphrase': ('Train a paraphraser model', run_lm_finetuning.parse_argv, run_lm_finetuning.main),
     'run-paraphrase': ('Run a paraphraser model', run_generation.parse_argv, run_generation.main),
-<<<<<<< HEAD
     
-=======
+    # calibration commands
     'calibrate': ('Train a confidence calibration model', calibrate.parse_argv, calibrate.main),
 
->>>>>>> 09e0615a
     # commands that work with datasets
     'transform-dataset': ('Apply transformations to a tab-separated dataset', transform_dataset.parse_argv, transform_dataset.main),
     'clean-paraphrasing-dataset': ('Select a clean subset from the ParaBank2 dataset', clean_paraphrasing_dataset.parse_argv, clean_paraphrasing_dataset.main),
