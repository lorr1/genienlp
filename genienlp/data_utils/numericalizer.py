#
# Copyright (c) 2019-2020 The Board of Trustees of the Leland Stanford Junior University
# All rights reserved.
#
# Redistribution and use in source and binary forms, with or without
# modification, are permitted provided that the following conditions are met:
#
# * Redistributions of source code must retain the above copyright notice, this
#   list of conditions and the following disclaimer.
#
# * Redistributions in binary form must reproduce the above copyright notice,
#   this list of conditions and the following disclaimer in the documentation
#   and/or other materials provided with the distribution.
#
# * Neither the name of the copyright holder nor the names of its
#   contributors may be used to endorse or promote products derived from
#   this software without specific prior written permission.
#
# THIS SOFTWARE IS PROVIDED BY THE COPYRIGHT HOLDERS AND CONTRIBUTORS "AS IS"
# AND ANY EXPRESS OR IMPLIED WARRANTIES, INCLUDING, BUT NOT LIMITED TO, THE
# IMPLIED WARRANTIES OF MERCHANTABILITY AND FITNESS FOR A PARTICULAR PURPOSE ARE
# DISCLAIMED. IN NO EVENT SHALL THE COPYRIGHT HOLDER OR CONTRIBUTORS BE LIABLE
# FOR ANY DIRECT, INDIRECT, INCIDENTAL, SPECIAL, EXEMPLARY, OR CONSEQUENTIAL
# DAMAGES (INCLUDING, BUT NOT LIMITED TO, PROCUREMENT OF SUBSTITUTE GOODS OR
# SERVICES; LOSS OF USE, DATA, OR PROFITS; OR BUSINESS INTERRUPTION) HOWEVER
# CAUSED AND ON ANY THEORY OF LIABILITY, WHETHER IN CONTRACT, STRICT LIABILITY,
# OR TORT (INCLUDING NEGLIGENCE OR OTHERWISE) ARISING IN ANY WAY OUT OF THE USE
# OF THIS SOFTWARE, EVEN IF ADVISED OF THE POSSIBILITY OF SUCH DAMAGE.

import os
import re
import json
import functools
import logging
from pathos import multiprocessing
from typing import List, Tuple
from collections import defaultdict, Counter
from torch.nn.utils.rnn import pad_sequence
from transformers import AutoTokenizer, XLMRobertaTokenizer, XLMRobertaTokenizerFast, MBartConfig, MarianConfig, \
    MBart50Tokenizer, T5Config, GPT2Tokenizer, GPT2TokenizerFast, BertTokenizerFast, BertTokenizer

from .decoder_vocab import DecoderVocabulary
<<<<<<< HEAD
from .example import SequentialField, get_pad_feature

from ..paraphrase.transformers_utils import SPIECE_UNDERLINE, GenieMarianTokenizer

# not all tokenizers respect whitespace in the input or honor do_basic_tokenize=False
# for those, we need to use the slow tokenizers or we'll get messed up thingtalk output
=======
from .example import SequentialField, Feature, get_pad_feature
from ..util import get_devices

# not all tokenizers respect whitespace in the input or honor do_basic_tokenize=False
# for those, we need to use the slow tokenizers or we'll get messed up thingtalk output
from ..paraphrase.transformers_utils import SPIECE_UNDERLINE

logger = logging.getLogger(__name__)

>>>>>>> db0c3933
ALLOWED_FAST_TOKENIZERS = {
    'facebook/bart-base',
    'facebook/bart-large',
    'sshleifer/bart-tiny-random'
}

# known NOT to work:
# - all the BERT models
# - all the XLM-R models
#
# mBART, t5, and mt5 models work when preprocessing, because they're SPM/RoBERTa-based so they respect
# whitespace, but the fast tokenizers treat special tokens differently than the slow ones
# and drop whitespace before special tokens, which breaks
ALLOWED_FAST_TOKENIZERS_IF_PREPROCESSING = {
    'facebook/mbart-large-cc25',
    'sshleifer/tiny-mbart',
    'google/mt5-small',
    'google/mt5-base',
    'google/mt5-large',
    'google/mt5-xl',
    'google/mt5-xxl',
}

# for input batches smaller than this value, multiprocessing will not be used due to its overhead
MULTIPROCESSING_THRESHOLD = 5000


class TransformerNumericalizer(object):
    """
    Numericalizer that uses Tokenizers from huggingface's transformers library.
    """
    
    _special_tokens_to_word_map: List[Tuple[str, str]]
    _special_tokens_to_word_regexes: List[Tuple[re.Pattern, str]]
    _special_tokens_to_token_regexes: List[Tuple[re.Pattern, str]]
    
    def __init__(self, pretrained_tokenizer, args, max_generative_vocab):
        self._pretrained_name = pretrained_tokenizer
        self.max_generative_vocab = max_generative_vocab
        self._cache = args.embeddings
        self._tokenizer = None
        
        self._preprocess_special_tokens = args.preprocess_special_tokens
        
        # map a token to a space-separated sequence of words
        self._special_tokens_to_word_map = []
        # same, but the token is a regular expression matching that token using \b
        self._special_tokens_to_word_regexes = []
        # map a space-separated sequence of words to a token
        self._special_tokens_to_token_regexes = []
        
        self.args = args
        
    @property
    def vocab(self):
        return self._tokenizer
    
    @property
    def num_tokens(self):
        return len(self._tokenizer)
    
    @property
    def decoder_pad_id(self):
        if self.max_generative_vocab is not None:
            return self.decoder_vocab.pad_idx
        else:
            return self.pad_id
    
    def _use_fast(self):
        return not self.args.no_fast_tokenizer and \
               (self._pretrained_name in ALLOWED_FAST_TOKENIZERS or
               (self._preprocess_special_tokens and self._pretrained_name in ALLOWED_FAST_TOKENIZERS_IF_PREPROCESSING))
    
    
    def get_tokenizer(self, save_dir, config, src_lang, tgt_lang):
        tokenizer_args = {'do_lower_case': False, 'do_basic_tokenize': False, 'cache_dir': self._cache,
                          'use_fast': self._use_fast(), 'src_lang': src_lang, 'tgt_lang': tgt_lang}
        if save_dir is not None:
            tokenizer_args.update({'pretrained_model_name_or_path': save_dir, 'config': config})
        else:
            tokenizer_args.update({'pretrained_model_name_or_path': self._pretrained_name})
        
        model_is_marian = isinstance(config, MarianConfig)
        model_is_mbart = isinstance(config, MBartConfig)
        model_is_t5 = isinstance(config, T5Config)

        # hack until huggingface provides mbart50 config
        if model_is_mbart and 'mbart-50' in config.name_or_path:
            self._tokenizer = MBart50Tokenizer.from_pretrained(**tokenizer_args)
        # use GenieMarianTokenizer which decodes source language correctly
        elif model_is_marian:
            self._tokenizer = GenieMarianTokenizer.from_pretrained(**tokenizer_args)
        else:
            self._tokenizer = AutoTokenizer.from_pretrained(**tokenizer_args)

        # some tokenizers like Mbart do not set src_lang and tgt_lan when initialized; take care of it here
        self._tokenizer.src_lang = src_lang
        self._tokenizer.tgt_lang = tgt_lang

        # define input prefix to add before every input text
        input_prefix = ''
        if model_is_marian and tgt_lang:
            input_prefix = f'>>{tgt_lang}<< '
        elif model_is_t5:
            t5_task = f'translation_{src_lang}_to_{tgt_lang}'
            # TODO add support for summarization
            # t5_task = 'summarization'
            input_prefix = config.task_specific_params[t5_task]['prefix']

        self.input_prefix = input_prefix
        
        # `isinstance` already checks for inheritance so we only include the base tokenizers)
        if isinstance(self._tokenizer, (BertTokenizer, BertTokenizerFast)):
            self._tokenizer.is_piece_fn = lambda wp: wp.startswith('##')
        elif isinstance(self._tokenizer, (XLMRobertaTokenizer, XLMRobertaTokenizerFast)):
            self._tokenizer.is_piece_fn = lambda wp: not wp.startswith(SPIECE_UNDERLINE)
        elif isinstance(self._tokenizer, (GPT2Tokenizer, GPT2TokenizerFast)):
            self._tokenizer.is_piece_fn = lambda wp: not wp.startswith('Ġ')


    def load(self, save_dir):
        if self.max_generative_vocab is not None:
            with open(os.path.join(save_dir, 'decoder-vocab.txt'), 'r') as fp:
                self._decoder_words = [(line.rstrip('\n'), self._tokenizer.convert_tokens_to_ids(line.rstrip('\n')))
                                       for line in fp]
        try:
            with open(os.path.join(save_dir, 'special-token-preprocessing.json')) as fp:
                self._special_tokens_to_word_map = json.load(fp)
            self._build_special_tokens_regexes()
        except FileNotFoundError:
            pass
        
        self._init()
    
    def pad(self, batch, pad_id):
        """
        batch: a List of List of integers
        """
        # TODO account for left padding models
        return pad_sequence(batch, padding_value=pad_id, batch_first=True)
    
    def save(self, save_dir):
        self._tokenizer.save_pretrained(save_dir)
        if self.max_generative_vocab is not None:
            with open(os.path.join(save_dir, 'decoder-vocab.txt'), 'w') as fp:
                for word, _full_idx in self._decoder_words:
                    fp.write(word + '\n')
        if len(self._special_tokens_to_word_map) > 0:
            with open(os.path.join(save_dir, 'special-token-preprocessing.json'), 'w') as fp:
                json.dump(self._special_tokens_to_word_map, fp)
    
    def build_vocab(self, vocab_sets, tasks):
        special_tokens = []
        for task in tasks:
            special_tokens += list(task.special_tokens)
        special_tokens.sort()
        
        if self._preprocess_special_tokens:
            self._build_special_tokens_maps(special_tokens)
            self._build_special_tokens_regexes()
        else:
            # add the special tokens directly to the tokenizer
            self._tokenizer.add_tokens(special_tokens)
        
        # add entity boundary special tokens
        if self.args.add_types_to_text != 'no':
            self._tokenizer.add_tokens(['<e>', '</e>'])
        
        if self.max_generative_vocab is not None:
            # do a pass over all the data in the dataset
            # in this pass, we
            # 1) tokenize everything, to ensure we account for all added tokens
            # 2) we construct a counter of wordpieces in the answers, for the decoder vocabulary
            decoder_words = Counter()
            for dataset in vocab_sets:
                for example in dataset:
                    decoder_words.update(self._tokenizer.tokenize(example.context))
                    decoder_words.update(self._tokenizer.tokenize(example.question))
                    decoder_words.update(self._tokenizer.tokenize(example.answer))
            
            existing_special_tokens = self._tokenizer.special_tokens_map
            # add the required special tokens, if not present already
            # note: if the tokens are not present, it means they are not used natively
            # by the model, so we can pick our favorite token
            if 'bos_token' not in existing_special_tokens:
                self._tokenizer.add_special_tokens({'bos_token': existing_special_tokens.get('cls_token', '<s>')})
            if 'eos_token' not in existing_special_tokens:
                self._tokenizer.add_special_tokens({'eos_token': existing_special_tokens.get('sep_token', '</s>')})
            if 'pad_token' not in existing_special_tokens:
                self._tokenizer.add_special_tokens({'pad_token': '<pad>'})
            if 'unk_token' not in existing_special_tokens:
                self._tokenizer.add_special_tokens({'unk_token': '<unk>'})
            self._decoder_words = [(self._tokenizer.bos_token, self._tokenizer.bos_token_id),
                                   (self._tokenizer.eos_token, self._tokenizer.eos_token_id),
                                   (self._tokenizer.pad_token, self._tokenizer.pad_token_id),
                                   (self._tokenizer.unk_token, self._tokenizer.unk_token_id)] + \
                                  [(word, self._tokenizer.convert_tokens_to_ids(word)) for word, _freq
                                   in decoder_words.most_common(self.max_generative_vocab)]
        
        self._init()
    
    def grow_vocab(self, tasks):
        if self._preprocess_special_tokens:
            # if we're preprocessing special tokens, we cannot extend the vocabulary
            # if the vocabulary was incomplete during training, tough luck, those words will be subwords all the way
            # (what do you expect?)
            return
        
        # add the new special tokens from the task
        for task in tasks:
            self._tokenizer.add_tokens(list(task.special_tokens))
    
    def _build_special_tokens_maps(self, special_tokens):
        # we automatically construct the mapping from special tokens to the shortest unambiguous
        # sequence of word-like things
        
        processed_tokens = dict()
        # first, split each token into words
        for original_token in special_tokens:
            token = original_token
            prefix = None
            if token.startswith('@'):
                prefix = '@ '
                token = token[1:]
            elif token.startswith('^^'):
                prefix = '^^ '
                token = token[2:]
            
            # split the token into words
            parts = re.split('[:._-]', token)
            if not prefix:
                # if we don't have a prefix, use the first word as prefix
                assert len(parts) >= 2
                prefix = parts[0] + ' '
                parts = parts[1:]
            processed_tokens[original_token] = (prefix, parts)
        
        # words -> token(s) (multiple tokens if a sequence of words is ambiguous)
        assignment = defaultdict(list)
        # token -> words
        reverse_mapping = dict()
        
        # now greedily assign each token to the shortest end that is not ambiguous
        for original_token, (prefix, parts) in processed_tokens.items():
            for i in range(len(parts) - 1, -1, -1):
                attempt = prefix + ' '.join(parts[i:])
                if attempt in assignment:
                    # ambiguous, extend everything in the current assignment by one word
                    for ambiguous_token in assignment[attempt]:
                        # list of sequences of words mapping to this token
                        # the first one is the one we have chosen so far, and the others are ambiguous
                        word_sequences = reverse_mapping[ambiguous_token]
                        if word_sequences[0] != attempt:
                            # ambiguous_token is already choosing a word sequence that is not ambiguous with
                            # original_token, nothing to do, other than to know original_token will need to
                            # be extended
                            continue
                        # extend ambiguous_token by one
                        ambiguous_prefix, ambiguous_parts = processed_tokens[ambiguous_token]
                        # assert we still have one word to use to disambiguate
                        # this works as long as the tokens are not suffix of one another
                        assert len(word_sequences) < len(ambiguous_parts), (
                        original_token, ambiguous_token, word_sequences)
                        new_words = ambiguous_prefix + ' '.join(
                            ambiguous_parts[len(ambiguous_parts) - len(word_sequences) - 1:])
                        word_sequences.insert(0, new_words)
                        # before original_token, ambiguous_token was not ambiguous with any token already
                        # assigned, so it cannot be ambiguous after we made it longer
                        assert new_words not in assignment
                        assignment[new_words] = [ambiguous_token]
                    
                    # mark that attempt is an ambiguous suffix of original_token
                    assignment[attempt].append(original_token)
                    
                    # don't assign original_token at this step, wait until the next loop cycle
                    # at the next loop, we'll try again with a longer suffix of original_token
                    # that way, we check if the token is still ambiguous after we extended everything
                    # else by one word
                else:
                    # yay not ambiguous, time to assign it
                    
                    # construct all word sequences, from the one we chose to the end
                    word_sequences = [prefix + ' '.join(parts[j:]) for j in range(i, len(parts))]
                    assignment[attempt] = [original_token]
                    reverse_mapping[original_token] = word_sequences
                    break
        
        # okay we have assigned everything, time to clean up
        for token, word_sequences in reverse_mapping.items():
            self._special_tokens_to_word_map.append((token, word_sequences[0]))
    
    def _build_special_tokens_regexes(self):
        for token, words in self._special_tokens_to_word_map:
            # match requiring (at the beginning of the string or preceded by a space (positive lookbehind))
            # and (at the end of the string or followed by a space (positive lookahead))
            word_re = re.compile("(^|(?<= ))" + re.escape(words) + "($|(?= ))")
            self._special_tokens_to_token_regexes.append((word_re, token))
            token_re = re.compile("(^|(?<= ))" + re.escape(token) + "(^|(?= ))")
            self._special_tokens_to_word_regexes.append((token_re, words))
    
    def _init(self):
        self.pad_first = self._tokenizer.padding_side == 'left'
        
        self.init_token = self._tokenizer.bos_token
        self.eos_token = self._tokenizer.eos_token
        self.unk_token = self._tokenizer.unk_token
        self.pad_token = self._tokenizer.pad_token
        self.mask_token = self._tokenizer.mask_token
        self.cls_token = self._tokenizer.cls_token
        self.sep_token = self._tokenizer.sep_token
        
        self.init_id = self._tokenizer.bos_token_id
        self.eos_id = self._tokenizer.eos_token_id
        self.unk_id = self._tokenizer.unk_token_id
        self.pad_id = self._tokenizer.pad_token_id
        self.mask_id = self._tokenizer.mask_token_id
        self.cls_id = self._tokenizer.cls_token_id
        self.sep_id = self._tokenizer.sep_token_id
        if self.max_generative_vocab is not None:
            self.generative_vocab_size = len(self._decoder_words)
            
            self.decoder_vocab = DecoderVocabulary(self._decoder_words, self._tokenizer,
                                                   pad_token=self.pad_token, eos_token=self.eos_token)
        else:
            self.generative_vocab_size = len(self._tokenizer)
            self.decoder_vocab = None
    
    
    def get_num_special_tokens(self, special_tokens_mask):
        num_prefix_special_tokens, num_suffix_special_tokens = 0, 0
        i = 0
        while i < len(special_tokens_mask):
            if special_tokens_mask[i] == 1:
                num_prefix_special_tokens += 1
                i += 1
            else:
                break
        i = len(special_tokens_mask) - 1
        while i >= 0:
            if special_tokens_mask[i] == 1:
                num_suffix_special_tokens += 1
                i -= 1
            else:
                break
                
        return num_prefix_special_tokens, num_suffix_special_tokens
    
    def encode_batch(self, sentences: List[str], field_name, features=None) -> List[SequentialField]:
        """
        Batched version of `encode_single()`. Uses multiprocessing on all CPU cores for preprocessing,
        and multithreading for tokenization if a `FastTokenizer` is used
        Inputs:
            sentences: a list of sentences to encode
            field_name: text field name (options: context, question, answer)
            features: for each sentence we have a list of features per token (used for NED)
        """
        # We need to set this so that `tokenizers` package does not complain about detecting forks.
        os.environ['TOKENIZERS_PARALLELISM'] = "true"
        
        if features is None:
            features = []
        extract_word_pieces = bool(len(features))
        
        batch_size = len(sentences)
        
        if field_name != 'answer':
            sentences = [self.input_prefix + sent for sent in sentences]
        
        if self._preprocess_special_tokens:
<<<<<<< HEAD
            if len(sentences) > MULTIPROCESSING_THRESHOLD:
                with multiprocessing.Pool(multiprocessing.cpu_count()) as p:
=======
            if len(sentences) > multiprocessing_threshold:
                multiprocessing_factor = multiprocessing.cpu_count() // len(get_devices(self.args.devices))
                logger.info('multiprocessing factor for special token preprocessing is %d', multiprocessing_factor)
                with multiprocessing.Pool(multiprocessing_factor) as p:
>>>>>>> db0c3933
                    sentences, index2expansions = list(zip(*p.map(functools.partial(self._apply_special_token_preprocessing, return_idx2exp=bool(len(features))), sentences)))
            else:
                sentences, index2expansions = list(zip(*map(functools.partial(self._apply_special_token_preprocessing, return_idx2exp=bool(len(features))), sentences)))

            all_input_features = []
            if features:
                for i, (sentence, index2expansion) in enumerate(zip(sentences, index2expansions)):
                    feat = features[i]
                    new_feat = []
                    keys = set(index2expansion.keys())
                    for j in range(len(feat)):
                        repeat = 1
                        if j in keys:
                            repeat = index2expansion[j]
            
                        new_feat.extend(feat[j] * repeat)
        
                    assert len(new_feat) == len(sentence.split(' '))
        
                    all_input_features.append(new_feat)

            features = all_input_features

        
        # batch_encode_plus for fast tokenizers returns tokenized text
        # whereas slow version do not. We breakdown slow tokenization into two steps
        # extract tokenized text first, use that to adjust features
        # then pass tokenized text to `_batch_prepare_for_model`
        def do_fast_tokenization(extract_word_pieces):
            all_wp_tokenized = []
            batch_encoded = self._tokenizer.batch_encode_plus(list(sentences),
                                                      add_special_tokens=True,
                                                      max_length=None,
                                                      return_length=True,
                                                      return_attention_mask=False,
                                                      return_special_tokens_mask=True
                                                      )
            if extract_word_pieces:
                for encoding in batch_encoded.encodings:
                    # remove special tokens
                    num_prefix_special_tokens, num_suffix_special_tokens = self.get_num_special_tokens(
                        encoding.special_tokens_mask)
                    wp_tokens = encoding.tokens[num_prefix_special_tokens: -num_suffix_special_tokens]
                    all_wp_tokenized.append(wp_tokens)
            
            return batch_encoded, all_wp_tokenized
        
             
        def do_slow_tokenization(extract_word_pieces):
            all_input_ids = []
            all_wp_tokenized = []
            if extract_word_pieces:
                for i in range(batch_size):
                    text = sentences[i]
                    wp_tokenized = self._tokenizer.tokenize(text)
                    all_wp_tokenized.append(wp_tokenized)
            
                    # None indicates encoding single instance not paired inputs
                    all_input_ids.append((self._tokenizer.convert_tokens_to_ids(wp_tokenized), None))
        
                batch_encoded = self._tokenizer._batch_prepare_for_model(all_input_ids,
                                                                         add_special_tokens=True,
                                                                         max_length=None,
                                                                         return_length=True,
                                                                         return_attention_mask=False,
                                                                         return_special_tokens_mask=True
                                                                         )
            else:
                batch_encoded = self._tokenizer.batch_encode_plus(list(sentences),
                                                                  add_special_tokens=True,
                                                                  max_length=None,
                                                                  return_length=True,
                                                                  return_attention_mask=False,
                                                                  return_special_tokens_mask=True
                                                                  )
            return batch_encoded, all_wp_tokenized
            
        if self._use_fast():
            if field_name == 'answer':
                with self._tokenizer.as_target_tokenizer():
                    batch_encoded, all_wp_tokenized = do_fast_tokenization(extract_word_pieces)
            else:
                batch_encoded, all_wp_tokenized = do_fast_tokenization(extract_word_pieces)
            
        else:
            if field_name == 'answer':
                with self._tokenizer.as_target_tokenizer():
                    batch_encoded, all_wp_tokenized = do_slow_tokenization(extract_word_pieces)
            else:
                batch_encoded, all_wp_tokenized = do_slow_tokenization(extract_word_pieces)

        
        all_input_features = []

        if features:
            for i in range(batch_size):
                wp_features = []
                wp_tokenized = all_wp_tokenized[i]
            
                feat = features[i]
                
                # first token is always not a piece
                is_wp = [0] + [int(self._tokenizer.is_piece_fn(wp)) for wp in wp_tokenized[1:]]
                k = -1
                for j, wp in enumerate(wp_tokenized):
                    if not is_wp[j]:
                        k += 1
                    wp_features.append(feat[k])
                
                assert len(wp_tokenized) == len(wp_features)
        
                all_input_features.append(wp_features)
        
        features = all_input_features
        
        batch_special_tokens_mask = batch_encoded.special_tokens_mask

        batch_features = []
        
        if features:
            for i in range(batch_size):
                feat = features[i]
                special_tokens_mask = batch_special_tokens_mask[i]
                num_prefix_special_tokens, num_suffix_special_tokens = self.get_num_special_tokens(special_tokens_mask)
                
                pad_feat = get_pad_feature(self.args.ned_features, self.args.ned_features_default_val, self.args.ned_features_size)
                feat = [pad_feat] * num_prefix_special_tokens + feat + [pad_feat] * num_suffix_special_tokens
    
                batch_features.append(feat)

        batch_numerical = batch_encoded.input_ids
        batch_length = batch_encoded.length
        
        batch_decoder_numerical = []
        if self.decoder_vocab:
            for i in range(batch_size):
                batch_decoder_numerical.append(self.decoder_vocab.encode(batch_numerical[i]))
        else:
            batch_decoder_numerical = [[]] * len(batch_numerical)
        
        sequential_fields = []
        for i in range(batch_size):
            if features:
                feature = [feat.flatten() for feat in batch_features[i]]
                assert len(batch_numerical[i]) == len(feature)
            else:
                feature = None

            sequential_fields.append(
                SequentialField(value=batch_numerical[i], length=batch_length[i], limited=batch_decoder_numerical[i], feature=feature))
        return sequential_fields
    
    def _apply_special_token_preprocessing(self, sentence, return_idx2exp=False):
        index2expansion = {}
        if return_idx2exp:
            for i, (regex, replacement) in enumerate(self._special_tokens_to_word_regexes):
                for match in regex.finditer(sentence):
                    idx = match.span()[0]
                    tokens_before_idx = len(sentence[:idx].split(' '))
                    index2expansion[tokens_before_idx] = len(replacement.split(' '))
        for i, (regex, replacement) in enumerate(self._special_tokens_to_word_regexes):
            sentence = regex.sub(replacement, sentence)
        return sentence, index2expansion
    
    def _undo_special_token_preprocessing(self, sentence):
        for regex, replacement in self._special_tokens_to_token_regexes:
            sentence = regex.sub(replacement, sentence)
        return sentence
    
    def reverse(self, batch, field_name):
        def decode():
            output = []
            for x in self._tokenizer.batch_decode(batch, skip_special_tokens=True, clean_up_tokenization_spaces=False):
                if self._preprocess_special_tokens:
                    x = self._undo_special_token_preprocessing(x)
                output.append(x)
            return output
        
        if field_name == 'answer':
            with self._tokenizer.as_target_tokenizer():
                return decode()
        else:
            return decode()
        <|MERGE_RESOLUTION|>--- conflicted
+++ resolved
@@ -40,24 +40,14 @@
     MBart50Tokenizer, T5Config, GPT2Tokenizer, GPT2TokenizerFast, BertTokenizerFast, BertTokenizer
 
 from .decoder_vocab import DecoderVocabulary
-<<<<<<< HEAD
+from ..util import get_devices
 from .example import SequentialField, get_pad_feature
-
 from ..paraphrase.transformers_utils import SPIECE_UNDERLINE, GenieMarianTokenizer
+
+logger = logging.getLogger(__name__)
 
 # not all tokenizers respect whitespace in the input or honor do_basic_tokenize=False
 # for those, we need to use the slow tokenizers or we'll get messed up thingtalk output
-=======
-from .example import SequentialField, Feature, get_pad_feature
-from ..util import get_devices
-
-# not all tokenizers respect whitespace in the input or honor do_basic_tokenize=False
-# for those, we need to use the slow tokenizers or we'll get messed up thingtalk output
-from ..paraphrase.transformers_utils import SPIECE_UNDERLINE
-
-logger = logging.getLogger(__name__)
-
->>>>>>> db0c3933
 ALLOWED_FAST_TOKENIZERS = {
     'facebook/bart-base',
     'facebook/bart-large',
@@ -427,15 +417,10 @@
             sentences = [self.input_prefix + sent for sent in sentences]
         
         if self._preprocess_special_tokens:
-<<<<<<< HEAD
             if len(sentences) > MULTIPROCESSING_THRESHOLD:
-                with multiprocessing.Pool(multiprocessing.cpu_count()) as p:
-=======
-            if len(sentences) > multiprocessing_threshold:
                 multiprocessing_factor = multiprocessing.cpu_count() // len(get_devices(self.args.devices))
                 logger.info('multiprocessing factor for special token preprocessing is %d', multiprocessing_factor)
                 with multiprocessing.Pool(multiprocessing_factor) as p:
->>>>>>> db0c3933
                     sentences, index2expansions = list(zip(*p.map(functools.partial(self._apply_special_token_preprocessing, return_idx2exp=bool(len(features))), sentences)))
             else:
                 sentences, index2expansions = list(zip(*map(functools.partial(self._apply_special_token_preprocessing, return_idx2exp=bool(len(features))), sentences)))
