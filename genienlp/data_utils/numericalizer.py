--- conflicted
+++ resolved
@@ -521,13 +521,8 @@
         for regex, replacement in self._special_tokens_to_token_regexes:
             sentence = regex.sub(replacement, sentence)
         return sentence
-<<<<<<< HEAD
-    
-    def reverse(self, batch, task=None, field_name=None):
-=======
-
+    
     def reverse(self, batch):
->>>>>>> 6efce847
         output = []
         for x in self._tokenizer.batch_decode(batch, skip_special_tokens=True, clean_up_tokenization_spaces=False):
             if self._preprocess_special_tokens:
