--- conflicted
+++ resolved
@@ -128,14 +128,9 @@
         numericalizer.build_vocab(Example.vocab_fields, vocab_sets)
         numericalizer.save(args.save)
 
-<<<<<<< HEAD
-        for vec in set(context_embeddings + question_embeddings + decoder_embeddings):
-            vec.init_for_vocab(numericalizer.vocab)
-=======
     logger.info(f'Initializing encoder and decoder embeddings')
-    for vec in set(encoder_embeddings + decoder_embeddings):
+    for vec in set(context_embeddings + question_embeddings + decoder_embeddings):
         vec.init_for_vocab(numericalizer.vocab)
->>>>>>> d4ff046c
 
     logger.info(f'Vocabulary has {numericalizer.num_tokens} tokens')
     logger.debug(f'The first 200 tokens:')
@@ -153,25 +148,20 @@
 
 accumulated_batch_lengths = 0
 
-<<<<<<< HEAD
-def train_step(model, batch, iteration, opt, lr_scheduler=None, grad_clip=None, pretraining=False,
-               train_context_embeddings_after=None, train_question_embeddings_after=None):
+def train_step(model, batch, iteration, opt, devices, lr_scheduler=None, grad_clip=None, pretraining=False,
+               train_context_embeddings_after=None, train_question_embeddings_after=None,
+               gradient_accumulation_steps=1):
+    # Since the batch size is different in each call to this function due to dynamic batching, we need to keep track of
+    # the total batch size
+    global accumulated_batch_lengths
     model.train()
     model.module.set_train_context_embeddings(train_context_embeddings_after is not None and
                                               iteration > train_context_embeddings_after)
     model.module.set_train_question_embeddings(train_question_embeddings_after is not None and
                                                iteration > train_question_embeddings_after)
-    opt.zero_grad()
-    loss, predictions = model(batch, iteration, pretraining=pretraining)
-=======
-def step(model, batch, iteration, opt,  devices, lr_scheduler=None, grad_clip=None, gradient_accumulation_steps=1):
-    # Since the batch size is different in each call to this function due to dynamic batching, we need to keep track of the total batch size
-    global accumulated_batch_lengths
-    model.train()
     if (iteration) % gradient_accumulation_steps == 0:
         opt.zero_grad()
-    loss, predictions = model(batch, iteration)
->>>>>>> d4ff046c
+    loss, predictions = model(batch, iteration, pretraining=pretraining)
     if torch.isnan(loss).any():
         raise RuntimeError('Got NaN loss')
     if len(devices) > 1:
@@ -388,133 +378,8 @@
             batch = get_next_batch(train_iter, aux_iters, task=task, task_idx=task_idx,
                                    task_fraction=task_fraction, use_curriculum=use_curriculum)
 
-<<<<<<< HEAD
             if iteration < start_iteration:
                 # skip this iteration (this is done to ensure iterators are at the same position when resuming)
-=======
-            else:
-                batch = next(train_iter)
-
-            # run only once
-            for _ in range(1):
-                if not args.resume or iteration > start_iteration:
-                    task_progress = f'{task_iteration[task]}/{task_iterations}:' if task_iterations is not None else ''
-                    round_progress = f'round_{rnd}:' if rounds else ''
-
-                    # validate
-                    deca_score = None
-                    if (val_every is not None and
-                            ((iteration % args.val_every == 0 % args.val_every) or
-                             (args.load and iteration == start_iteration + 1))):
-
-                        deca_score = 0
-                        for val_task_idx, (val_task, val_iter) in enumerate(val_iters):
-                            val_loss, metric_dict = validate(val_task, val_iter, model, logger, numericalizer,
-                                                             iteration, num_print=args.num_print, args=args)
-                            if val_loss is not None:
-                                log_entry = f'{args.timestamp}:{elapsed_time(logger)}:iteration_{iteration}:{round_progress}train_{task.name}:{task_progress}val_{val_task.name}:val_loss{val_loss.item():.4f}:'
-                                writer.add_scalar(f'loss/{val_task.name}/val', val_loss.item(), iteration)
-                            else:
-                                log_entry = f'{args.timestamp}:{elapsed_time(logger)}:iteration_{iteration}:{round_progress}train_{task.name}:{task_progress}val_{val_task.name}:'
-
-                            metric_entry = ''
-                            for metric_key, metric_value in metric_dict.items():
-                                metric_entry += f'{metric_key}_{metric_value:.2f}:'
-                            metric_entry = metric_entry[:-1]
-
-                            deca_score += metric_dict[val_task.metrics[0]]
-
-                            # val log
-                            logger.info(log_entry + metric_entry)
-                            if writer is not None:
-                                for metric_key, metric_value in metric_dict.items():
-                                    writer.add_scalar(f'{val_task.name}/{metric_key}/val', metric_value, iteration)
-                        if writer is not None:
-                            writer.add_scalar('deca/val', deca_score, iteration)
-                        logger.info(
-                            f'{args.timestamp}:{elapsed_time(logger)}:iteration_{iteration}:{round_progress}train_{task.name}:{task_progress}val_deca:deca_{deca_score:.2f}')
-
-                    # saving
-                    if save_every is not None and (iteration % args.save_every == 0):
-                        should_save_best = False
-                        if deca_score is not None and (best_decascore is None or best_decascore < deca_score):
-                            best_decascore = deca_score
-                            should_save_best = True
-
-                        # punch through the nn.DataParallel to access the real model, otherwise we won't be able
-                        # to load this model later
-                        model_state_dict = model.module.state_dict()
-                        model_state_dict = {k: v.cpu() for k, v in model_state_dict.items()}
-
-                        save_model_state_dict = {
-                            'model_state_dict': model_state_dict,
-                            'best_decascore': best_decascore
-                        }
-                        save_opt_state_dict = opt.state_dict()
-                        save_opt_state_dict.update({'start_iteration': iteration})
-
-                        saver.save(save_model_state_dict, save_opt_state_dict, global_step=iteration)
-                        if should_save_best:
-                            logger.info(
-                                f'{args.timestamp}:{elapsed_time(logger)}:iteration_{iteration}:{round_progress}train_{task.name}:{task_progress}found new best model')
-                            torch.save(save_model_state_dict, os.path.join(args.log_dir, 'best.pth'))
-                            torch.save(save_opt_state_dict, os.path.join(args.log_dir, 'best_optim.pth'))
-
-                    # param update
-                    loss, grad_norm = step(model, batch, iteration, opt, devices, lr_scheduler=lr_scheduler,
-                                           grad_clip=args.grad_clip, gradient_accumulation_steps=args.gradient_accumulation_steps)
-                    if loss is None:
-                        logger.info(
-                            'Encountered NAN loss during training... Continue training ignoring the current batch')
-                        continue
-                    if loss < 1e-5:
-                        zero_loss += 1
-                        if zero_loss >= 100:
-                            logger.info('Found loss less than 1e-5 for 100 steps, stopping.')
-                            return
-                    else:
-                        zero_loss = 0
-
-                    # update curriculum fraction
-                    if args.use_curriculum:
-                        task_fraction[task] = update_fraction(args, task_iteration[task])
-
-                    # train metrics
-                    local_loss += loss
-
-                    # train logs
-                    num_examples += batch.context.value.size(0)
-                    len_contexts += batch.context.value.size(1)
-                    len_answers += batch.answer.value.size(1)
-
-                    if log_every is not None and (iteration % log_every == 0 % log_every):
-                        local_loss /= args.log_every
-                        num_examples /= args.log_every
-                        len_contexts /= args.log_every
-                        len_answers /= args.log_every
-                        avg_batch_size = f'avbatch_{num_examples:.0f}_{len_contexts:.0f}_{len_answers:.0f}:'
-                        logger.info(
-                            f'{args.timestamp}:{elapsed_time(logger)}:iteration_{iteration}:{round_progress}train_{task.name}:{task_progress}{avg_batch_size}loss_{local_loss:.4f}')
-                        num_examples = 0
-                        len_contexts = 0
-                        len_answers = 0
-
-                        if writer is not None:
-                            writer.add_scalar(f'loss/{task.name}/train', local_loss, iteration)
-                            writer.add_scalar(f'training/loss/{task.name}', local_loss, iteration)
-
-                            if lr_scheduler is not None:
-                                writer.add_scalar(f'training/lr', lr_scheduler.get_last_lr(), iteration)
-                            else:
-                                writer.add_scalar(f'training/lr', args.lr_rate)
-                            if grad_norm is not None:
-                                writer.add_scalar(f'training/norm', grad_norm, iteration)
-
-                        local_loss = 0
-                        num_examples = 0
-
-                # book keeping
->>>>>>> d4ff046c
                 task_iteration[task] += 1
                 iteration += 1
                 return
@@ -536,8 +401,9 @@
                                                 timestamp=args.timestamp, log_dir=args.log_dir)
 
             # param update
-            loss, grad_norm = train_step(model, batch, iteration, opt, lr_scheduler=lr_scheduler,
+            loss, grad_norm = train_step(model, batch, iteration, opt, devices, lr_scheduler=lr_scheduler,
                                          grad_clip=args.grad_clip, pretraining=pretraining,
+                                         gradient_accumulation_steps=args.gradient_accumulation_steps,
                                          train_context_embeddings_after=args.train_context_embeddings_after if
                                                                         args.train_context_embeddings else None,
                                          train_question_embeddings_after=args.train_question_embeddings_after if
@@ -592,11 +458,8 @@
     logger.info(f'{log_prefix} is done after {epoch} epochs')
 
 
-<<<<<<< HEAD
-def init_model(args, numericalizer, context_embeddings, question_embeddings, decoder_embeddings, devices, logger):
-=======
-def init_model(args, numericalizer, encoder_embeddings, decoder_embeddings, devices, logger, save_dict):
->>>>>>> d4ff046c
+def init_model(args, numericalizer, context_embeddings, question_embeddings, decoder_embeddings, devices, logger,
+               save_dict):
     model_name = args.model
     logger.info(f'Initializing {model_name}')
     Model = getattr(models, model_name)
@@ -678,17 +541,8 @@
     logger.info(f'Processing')
     logger.start = time.time()
 
-<<<<<<< HEAD
-    model = init_model(args, numericalizer, context_embeddings, question_embeddings, decoder_embeddings, devices, logger)
-=======
-    if hasattr(args, 'tensorboard') and args.tensorboard:
-        logger.info(f'Initializing Writer')
-        writer = SummaryWriter(log_dir=args.tensorboard_dir)
-    else:
-        writer = None
-
-    model = init_model(args, numericalizer, encoder_embeddings, decoder_embeddings, devices, logger, save_dict)
->>>>>>> d4ff046c
+    model = init_model(args, numericalizer, context_embeddings, question_embeddings, decoder_embeddings,
+                       devices, logger, save_dict)
     opt, lr_scheduler = init_opt(args, model, logger)
     start_iteration = 1
 
