--- conflicted
+++ resolved
@@ -5,31 +5,24 @@
 from typing import List, Optional
 import logging
 
-<<<<<<< HEAD
 import numpy as np
 
-from transformers import LogitsProcessorList, XLMRobertaConfig
-=======
+from transformers import XLMRobertaConfig
 
 from transformers import LogitsProcessorList
->>>>>>> 46d7a112
 from transformers import MarianMTModel, BartForConditionalGeneration, MBartForConditionalGeneration,\
     T5ForConditionalGeneration, MT5ForConditionalGeneration
 from transformers.modeling_utils import PreTrainedModel
 
-<<<<<<< HEAD
 from transformers.models.bert.modeling_bert import BertEncoder, BertPooler, BertPreTrainedModel, BertEmbeddings, BertModel
-from transformers.models.mbart.tokenization_mbart import MBartTokenizer, _all_mbart_models, SPM_URL
 from transformers.models.roberta.modeling_roberta import create_position_ids_from_input_ids
 
-=======
 from transformers.models.marian.convert_marian_to_pytorch import GROUPS
 from transformers.models.marian.convert_marian_tatoeba_to_pytorch import GROUP_MEMBERS
 
 from transformers.models.mbart.tokenization_mbart import MBartTokenizer, _all_mbart_models, SPM_URL
 from transformers.models.gpt2 import tokenization_gpt2
 from transformers.models.t5 import tokenization_t5
->>>>>>> 46d7a112
 
 SPIECE_UNDERLINE = "▁"
 
@@ -66,10 +59,6 @@
 BART_MODEL_LIST = list(BART_PRETRAINED_CONFIG_ARCHIVE_MAP.keys())
 MBART_MODEL_LIST = list(MBART_PRETRAINED_CONFIG_ARCHIVE_MAP.keys())
 MT5_MODEL_LIST = list(MT5_PRETRAINED_CONFIG_ARCHIVE_MAP.keys())
-<<<<<<< HEAD
-
-=======
->>>>>>> 46d7a112
 
 
 # all MarianMT models use the same config
@@ -78,8 +67,6 @@
 }
 
 
-<<<<<<< HEAD
-=======
 MARIAN_GROUPS = {item[1]: set(item[0].split('+')) for item in GROUPS}
 MARIAN_TATOEBA_GROUPS = {k: set(v[1]) for k, v in GROUP_MEMBERS.items()}
 
@@ -90,7 +77,6 @@
                                     list(tokenization_t5.PRETRAINED_POSITIONAL_EMBEDDINGS_SIZES.keys()) + \
                                     list(MT5_PRETRAINED_CONFIG_ARCHIVE_MAP.keys())
 
->>>>>>> 46d7a112
 ###############
 
 
@@ -345,8 +331,7 @@
 class GenieT5ForConditionalGeneration(T5ForConditionalGeneration, GeniePreTrainedModel):
     def __init__(self, config):
         super().__init__(config)
-<<<<<<< HEAD
-        
+
 class GenieMT5ForConditionalGeneration(MT5ForConditionalGeneration, GeniePreTrainedModel):
     def __init__(self, config):
         super().__init__(config)
@@ -778,10 +763,4 @@
         
         return outputs  # sequence_output, pooled_output, (hidden_states), (attentions)
 
-###############
-=======
-
-class GenieMT5ForConditionalGeneration(MT5ForConditionalGeneration, GeniePreTrainedModel):
-    def __init__(self, config):
-        super().__init__(config)
->>>>>>> 46d7a112
+###############