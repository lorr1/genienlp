# Copyright 2019 The Board of Trustees of the Leland Stanford Junior University
#
# Author: Giovanni Campagna <gcampagn@cs.stanford.edu>
#
# Redistribution and use in source and binary forms, with or without
# modification, are permitted provided that the following conditions are met:
#
# * Redistributions of source code must retain the above copyright notice, this
#  list of conditions and the following disclaimer.
#
# * Redistributions in binary form must reproduce the above copyright notice,
#  this list of conditions and the following disclaimer in the documentation
#  and/or other materials provided with the distribution.
#
# * Neither the name of the copyright holder nor the names of its
#  contributors may be used to endorse or promote products derived from
#  this software without specific prior written permission.
#
# THIS SOFTWARE IS PROVIDED BY THE COPYRIGHT HOLDERS AND CONTRIBUTORS "AS IS"
# AND ANY EXPRESS OR IMPLIED WARRANTIES, INCLUDING, BUT NOT LIMITED TO, THE
# IMPLIED WARRANTIES OF MERCHANTABILITY AND FITNESS FOR A PARTICULAR PURPOSE ARE
# DISCLAIMED. IN NO EVENT SHALL THE COPYRIGHT HOLDER OR CONTRIBUTORS BE LIABLE
# FOR ANY DIRECT, INDIRECT, INCIDENTAL, SPECIAL, EXEMPLARY, OR CONSEQUENTIAL
# DAMAGES (INCLUDING, BUT NOT LIMITED TO, PROCUREMENT OF SUBSTITUTE GOODS OR
# SERVICES; LOSS OF USE, DATA, OR PROFITS; OR BUSINESS INTERRUPTION) HOWEVER
# CAUSED AND ON ANY THEORY OF LIABILITY, WHETHER IN CONTRACT, STRICT LIABILITY,
# OR TORT (INCLUDING NEGLIGENCE OR OTHERWISE) ARISING IN ANY WAY OUT OF THE USE
# OF THIS SOFTWARE, EVEN IF ADVISED OF THE POSSIBILITY OF SUCH DAMAGE.

import setuptools

with open("README.md", "r") as fh:
    long_description = fh.read()

setuptools.setup(
    name='genienlp',
    version='0.6.0a1',
    
    packages=setuptools.find_packages(exclude=['tests']),
    entry_points= {
        'console_scripts': ['genienlp=genienlp.__main__:main'],
    },    
    license='BSD-3-Clause',
    author="Salesforce Inc., Stanford University Open Virtual Assistant Lab",
    long_description=long_description,
    long_description_content_type="text/markdown",
    url="https://github.com/stanford-oval/genienlp",

    install_requires=[
        'numpy>=1.14.5',
        'torch~=1.7.1',
        'tqdm~=4.0',
        'tensorboardX==2.0.*',
        'pyrouge>=0.1.3',
        'sacrebleu~=1.0',
        'requests~=2.22',
<<<<<<< HEAD
        'transformers~=4.1.1',
        'sentencepiece==0.1.*',
        'sentence-transformers==0.4.0'
=======
        'transformers==4.1.1',
        'sentencepiece==0.1.*',
        'loss_dropper @ git+https://github.com/ddkang/loss_dropper#egg=loss_dropper'
>>>>>>> 38859172
    ]
)<|MERGE_RESOLUTION|>--- conflicted
+++ resolved
@@ -54,14 +54,9 @@
         'pyrouge>=0.1.3',
         'sacrebleu~=1.0',
         'requests~=2.22',
-<<<<<<< HEAD
-        'transformers~=4.1.1',
-        'sentencepiece==0.1.*',
-        'sentence-transformers==0.4.0'
-=======
         'transformers==4.1.1',
+        'sentence-transformers==0.4.0',
         'sentencepiece==0.1.*',
         'loss_dropper @ git+https://github.com/ddkang/loss_dropper#egg=loss_dropper'
->>>>>>> 38859172
     ]
 )