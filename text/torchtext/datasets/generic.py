--- conflicted
+++ resolved
@@ -46,14 +46,10 @@
         question = 'Is this review negative or positive?'
 
         cache_name = os.path.join(os.path.dirname(path), '.cache', os.path.basename(path), str(subsample))
-<<<<<<< HEAD
 
         skip_cache_bool = kwargs.pop(['skip_cache_bool'])
         if os.path.exists(cache_name) and not skip_cache_bool:
-=======
-        if os.path.exists(cache_name):
             print(f'Loading cached data from {cache_name}')
->>>>>>> cb96b024
             examples = torch.load(cache_name)
         else:
             for label in ['pos', 'neg']:
@@ -101,14 +97,10 @@
         cache_name = os.path.join(os.path.dirname(path), '.cache', os.path.basename(path), str(subsample))
 
         examples = []
-<<<<<<< HEAD
 
         skip_cache_bool = kwargs.pop(['skip_cache_bool'])
         if os.path.exists(cache_name) and not skip_cache_bool:
-=======
-        if os.path.exists(cache_name):
             print(f'Loading cached data from {cache_name}')
->>>>>>> cb96b024
             examples = torch.load(cache_name)
         else:
             labels = ['negative', 'positive']
@@ -167,13 +159,9 @@
         fields = [(x, field) for x in self.fields]
         cache_name = os.path.join(os.path.dirname(path), '.cache', os.path.basename(path), str(subsample))
 
-<<<<<<< HEAD
         skip_cache_bool = kwargs.pop('skip_cache_bool')
         if os.path.exists(cache_name) and not skip_cache_bool:
-=======
-        if os.path.exists(cache_name):
             print(f'Loading cached data from {cache_name}')
->>>>>>> cb96b024
             examples = torch.load(cache_name)
         else:
             langs = {'.de': 'German', '.en': 'English', '.fr': 'French', '.ar': 'Arabic', '.cs': 'Czech', '.tt': 'ThingTalk'}
@@ -287,14 +275,10 @@
         cache_name = os.path.join(os.path.dirname(path), '.cache', os.path.basename(path), str(subsample))
 
         examples, all_answers = [], []
-<<<<<<< HEAD
 
         skip_cache_bool = kwargs.pop('skip_cache_bool')
         if os.path.exists(cache_name) and not skip_cache_bool:
-=======
-        if os.path.exists(cache_name):
             print(f'Loading cached data from {cache_name}')
->>>>>>> cb96b024
             examples, all_answers = torch.load(cache_name)
         else:
             with open(os.path.expanduser(path)) as f:
@@ -449,14 +433,10 @@
         cache_name = os.path.join(os.path.dirname(path), '.cache', os.path.basename(path), str(subsample))
 
         examples = []
-<<<<<<< HEAD
 
         skip_cache_bool = kwargs.pop(['skip_cache_bool'])
         if os.path.exists(cache_name) and not skip_cache_bool:
-=======
-        if os.path.exists(cache_name):
             print(f'Loading cached data from {cache_name}')
->>>>>>> cb96b024
             examples = torch.load(cache_name)
         else:
             with open(os.path.expanduser(path)) as f:
@@ -604,14 +584,11 @@
 
 
         cache_name = os.path.join(os.path.dirname(path), '.cache', os.path.basename(path), str(subsample))
-<<<<<<< HEAD
 
         skip_cache_bool = kwargs.pop(['skip_cache_bool'])
         if os.path.exists(cache_name) and not skip_cache_bool:
-=======
-        if os.path.exists(cache_name):
             print(f'Loading cached data from {cache_name}')
->>>>>>> cb96b024
+
             examples, all_answers = torch.load(cache_name)
         else:
 
@@ -724,14 +701,11 @@
         cache_name = os.path.join(os.path.dirname(path), '.cache', os.path.basename(path), str(subsample))
 
         examples, all_answers = [], []
-<<<<<<< HEAD
 
         skip_cache_bool = kwargs.pop(['skip_cache_bool'])
         if os.path.exists(cache_name) and not skip_cache_bool:
-=======
-        if os.path.exists(cache_name):
             print(f'Loading cached data from {cache_name}')
->>>>>>> cb96b024
+
             examples, all_answers = torch.load(cache_name)
         else:
             with open(os.path.expanduser(path)) as f:
@@ -882,14 +856,11 @@
         fields = [(x, field) for x in self.fields]
 
         cache_name = os.path.join(os.path.dirname(path), '.cache', os.path.basename(path), str(subsample))
-<<<<<<< HEAD
 
         skip_cache_bool = kwargs.pop(['skip_cache_bool'])
         if os.path.exists(cache_name) and not skip_cache_bool:
-=======
-        if os.path.exists(cache_name):
             print(f'Loading cached data from {cache_name}')
->>>>>>> cb96b024
+
             examples = torch.load(cache_name)
         else:
             examples = []
@@ -1005,14 +976,10 @@
 
         examples, all_answers = [], []
         cache_name = os.path.join(os.path.dirname(path), '.cache', os.path.basename(path), str(subsample), description)
-<<<<<<< HEAD
-
         skip_cache_bool = kwargs.pop(['skip_cache_bool'])
         if os.path.exists(cache_name) and not skip_cache_bool:
-=======
-        if os.path.exists(cache_name):
+
             print(f'Loading cached data from {cache_name}')
->>>>>>> cb96b024
             examples, all_answers = torch.load(cache_name)
         else:
             with open(os.path.expanduser(path)) as f:
@@ -1126,14 +1093,11 @@
         fields = [(x, field) for x in self.fields]
 
         cache_name = os.path.join(os.path.dirname(path), '.cache', os.path.basename(path), str(subsample), description)
-<<<<<<< HEAD
 
         skip_cache_bool = kwargs.pop(['skip_cache_bool'])
         if os.path.exists(cache_name) and not skip_cache_bool:
-=======
-        if os.path.exists(cache_name):
+
             print(f'Loading cached data from {cache_name}')
->>>>>>> cb96b024
             examples = torch.load(cache_name)
         else:
             examples = []
@@ -1211,14 +1175,10 @@
         fields = [(x, field) for x in self.fields]
 
         cache_name = os.path.join(os.path.dirname(path), '.cache', os.path.basename(path), str(subsample))
-<<<<<<< HEAD
 
         skip_cache_bool = kwargs.pop(['skip_cache_bool'])
         if os.path.exists(cache_name) and not skip_cache_bool:
-=======
-        if os.path.exists(cache_name):
             print(f'Loading cached data from {cache_name}')
->>>>>>> cb96b024
             examples = torch.load(cache_name)
         else:
             examples = []
@@ -1344,14 +1304,9 @@
         fields = [(x, field) for x in self.fields]
 
         cache_name = os.path.join(os.path.dirname(path), '.cache', os.path.basename(path), str(subsample), subtask, str(nones))
-<<<<<<< HEAD
-
         skip_cache_bool = kwargs.pop(['skip_cache_bool'])
         if os.path.exists(cache_name) and not skip_cache_bool:
-=======
-        if os.path.exists(cache_name):
             print(f'Loading cached data from {cache_name}')
->>>>>>> cb96b024
             examples = torch.load(cache_name)
         else:
             examples = []
@@ -1535,14 +1490,10 @@
         fields = [(x, field) for x in self.fields]
 
         cache_name = os.path.join(os.path.dirname(path), '.cache', os.path.basename(path), str(subsample))
-<<<<<<< HEAD
 
         skip_cache_bool = kwargs.pop(['skip_cache_bool'])
         if os.path.exists(cache_name) and not skip_cache_bool:
-=======
-        if os.path.exists(cache_name):
             print(f'Loading cached data from {cache_name}')
->>>>>>> cb96b024
             examples = torch.load(cache_name)
         else:
             examples = []
@@ -1608,7 +1559,8 @@
         cache_name = os.path.join(os.path.dirname(path), '.cache', os.path.basename(path), str(subsample))
 
         examples = []
-        if os.path.exists(cache_name):
+        skip_cache_bool = kwargs.pop(['skip_cache_bool'])
+        if os.path.exists(cache_name) and skip_cache_bool:
             print(f'Loading cached data from {cache_name}')
             examples = torch.load(cache_name)
         else:
