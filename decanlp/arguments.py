#
# Copyright (c) 2018, Salesforce, Inc.
#                     The Board of Trustees of the Leland Stanford Junior University
# All rights reserved.
#
# Redistribution and use in source and binary forms, with or without
# modification, are permitted provided that the following conditions are met:
#
# * Redistributions of source code must retain the above copyright notice, this
#   list of conditions and the following disclaimer.
#
# * Redistributions in binary form must reproduce the above copyright notice,
#   this list of conditions and the following disclaimer in the documentation
#   and/or other materials provided with the distribution.
#
# * Neither the name of the copyright holder nor the names of its
#   contributors may be used to endorse or promote products derived from
#   this software without specific prior written permission.
#
# THIS SOFTWARE IS PROVIDED BY THE COPYRIGHT HOLDERS AND CONTRIBUTORS "AS IS"
# AND ANY EXPRESS OR IMPLIED WARRANTIES, INCLUDING, BUT NOT LIMITED TO, THE
# IMPLIED WARRANTIES OF MERCHANTABILITY AND FITNESS FOR A PARTICULAR PURPOSE ARE
# DISCLAIMED. IN NO EVENT SHALL THE COPYRIGHT HOLDER OR CONTRIBUTORS BE LIABLE
# FOR ANY DIRECT, INDIRECT, INCIDENTAL, SPECIAL, EXEMPLARY, OR CONSEQUENTIAL
# DAMAGES (INCLUDING, BUT NOT LIMITED TO, PROCUREMENT OF SUBSTITUTE GOODS OR
# SERVICES; LOSS OF USE, DATA, OR PROFITS; OR BUSINESS INTERRUPTION) HOWEVER
# CAUSED AND ON ANY THEORY OF LIABILITY, WHETHER IN CONTRACT, STRICT LIABILITY,
# OR TORT (INCLUDING NEGLIGENCE OR OTHERWISE) ARISING IN ANY WAY OUT OF THE USE
# OF THIS SOFTWARE, EVEN IF ADVISED OF THE POSSIBILITY OF SUCH DAMAGE.

import os
from copy import deepcopy
import types
import sys
from argparse import ArgumentParser
import subprocess
import json
import datetime
from dateutil import tz
import logging

from .tasks.registry import get_tasks

logger = logging.getLogger(__name__)

def get_commit():
    directory = os.path.dirname(__file__)
    return subprocess.Popen("cd {} && git log | head -n 1".format(directory), shell=True, stdout=subprocess.PIPE).stdout.read().split()[1].decode()


def save_args(args):
    os.makedirs(args.log_dir, exist_ok=args.exist_ok)
    with open(os.path.join(args.log_dir, 'config.json'), 'wt') as f:
        json.dump(vars(args), f, indent=2)


def parse(argv):
    """
    Returns the arguments from the command line.
    """
    parser = ArgumentParser(prog=argv[0])
    parser.add_argument('--root', default='./decaNLP', type=str, help='root directory for data, results, embeddings, code, etc.')
    parser.add_argument('--data', default='.data/', type=str, help='where to load data from.')
    parser.add_argument('--save', default='results', type=str, help='where to save results.')
    parser.add_argument('--embeddings', default='.embeddings', type=str, help='where to save embeddings.')
    parser.add_argument('--cached', default='', type=str, help='where to save cached files')

    parser.add_argument('--train_tasks', nargs='+', type=str, dest='train_task_names', help='tasks to use for training', required=True)
    parser.add_argument('--train_iterations', nargs='+', type=int, help='number of iterations to focus on each task')
    parser.add_argument('--train_batch_tokens', nargs='+', default=[9000], type=int, help='Number of tokens to use for dynamic batching, corresponging to tasks in train tasks')
    parser.add_argument('--jump_start', default=0, type=int, help='number of iterations to give jump started tasks')
    parser.add_argument('--n_jump_start', default=0, type=int, help='how many tasks to jump start (presented in order)')    
    parser.add_argument('--num_print', default=15, type=int, help='how many validation examples with greedy output to print to std out')

    parser.add_argument('--no_tensorboard', action='store_false', dest='tensorboard', help='Turn of tensorboard logging')
    parser.add_argument('--max_to_keep', default=5, type=int, help='number of checkpoints to keep')
    parser.add_argument('--log_every', default=int(1e2), type=int, help='how often to log results in # of iterations')
    parser.add_argument('--save_every', default=int(1e3), type=int, help='how often to save a checkpoint in # of iterations')

    parser.add_argument('--val_tasks', nargs='+', type=str, dest='val_task_names', help='tasks to collect evaluation metrics for')
    parser.add_argument('--val_every', default=int(1e3), type=int, help='how often to run validation in # of iterations')
    parser.add_argument('--val_no_filter', action='store_false', dest='val_filter', help='whether to allow filtering on the validation sets')
    parser.add_argument('--val_batch_size', nargs='+', default=[256], type=int, help='Batch size for validation corresponding to tasks in val tasks')

    parser.add_argument('--vocab_tasks', nargs='+', type=str, help='tasks to use in the construction of the vocabulary')
    parser.add_argument('--max_output_length', default=100, type=int, help='maximum output length for generation')
    parser.add_argument('--max_effective_vocab', default=int(1e6), type=int, help='max effective vocabulary size for pretrained embeddings')
    parser.add_argument('--max_generative_vocab', default=50000, type=int, help='max vocabulary for the generative softmax')
    parser.add_argument('--max_train_context_length', default=400, type=int, help='maximum length of the contexts during training')
    parser.add_argument('--max_val_context_length', default=400, type=int, help='maximum length of the contexts during validation')
    parser.add_argument('--max_answer_length', default=50, type=int, help='maximum length of answers during training and validation')
    parser.add_argument('--subsample', default=20000000, type=int, help='subsample the datasets')
    parser.add_argument('--preserve_case', action='store_false', dest='lower', help='whether to preserve casing for all text')

    parser.add_argument('--model', type=str, default='MultitaskQuestionAnsweringNetwork', help='which model to import')
    parser.add_argument('--dimension', default=200, type=int, help='output dimensions for all layers')
    parser.add_argument('--rnn_layers', default=1, type=int, help='number of layers for RNN modules')
    parser.add_argument('--transformer_layers', default=2, type=int, help='number of layers for transformer modules')
    parser.add_argument('--transformer_hidden', default=150, type=int, help='hidden size of the transformer modules')
    parser.add_argument('--transformer_heads', default=3, type=int, help='number of heads for transformer modules')
    parser.add_argument('--dropout_ratio', default=0.2, type=float, help='dropout for the model')
    parser.add_argument('--cove', action='store_true', help='whether to use contextualized word vectors (McCann et al. 2017)')
    parser.add_argument('--intermediate_cove', action='store_true', help='whether to use the intermediate layers of contextualized word vectors (McCann et al. 2017)')
    parser.add_argument('--elmo', default=[-1], nargs='+', type=int,  help='which layer(s) (0, 1, or 2) of ELMo (Peters et al. 2018) to use; -1 for none ')
    parser.add_argument('--no_glove_and_char', action='store_false', dest='glove_and_char', help='turn off GloVe and CharNGram embeddings')
    parser.add_argument('--trainable_decoder_embedding', default=0, type=int, help='size of trainable portion of decoder embedding (0 or omit to disable)')
    parser.add_argument('--no_glove_decoder', action='store_false', dest='glove_decoder', help='turn off GloVe embeddings from decoder')

    parser.add_argument('--warmup', default=800, type=int, help='warmup for learning rate')
    parser.add_argument('--grad_clip', default=1.0, type=float, help='gradient clipping')
    parser.add_argument('--beta0', default=0.9, type=float, help='alternative momentum for Adam (only when not using transformer_lr)')
    parser.add_argument('--optimizer', default='adam', type=str, help='Adam or SGD')
    parser.add_argument('--no_transformer_lr', action='store_false', dest='transformer_lr', help='turns off the transformer learning rate strategy') 
    parser.add_argument('--sgd_lr', default=1.0, type=float, help='learning rate for SGD (if not using Adam)')
    parser.add_argument('--weight_decay', default=0.0, type=float, help='weight L2 regularization')

    parser.add_argument('--load', default=None, type=str, help='path to checkpoint to load model from inside args.save')
    parser.add_argument('--resume', action='store_true', help='whether to resume training with past optimizers')

    parser.add_argument('--seed', default=123, type=int, help='Random seed.')
    parser.add_argument('--devices', default=[0], nargs='+', type=int, help='a list of devices that can be used for training (multi-gpu currently WIP)')
    parser.add_argument('--backend', default='gloo', type=str, help='backend for distributed training')

    parser.add_argument('--no_commit', action='store_false', dest='commit', help='do not track the git commit associated with this training run') 
    parser.add_argument('--exist_ok', action='store_true', help='Ok if the save directory already exists, i.e. overwrite is ok') 
    parser.add_argument('--token_testing', action='store_true', help='if true, sorts all iterators') 
    parser.add_argument('--reverse', action='store_true', help='if token_testing and true, sorts all iterators in reverse') 

    parser.add_argument('--skip_cache', action='store_true', dest='skip_cache_bool', help='whether to use exisiting cached splits or generate new ones')
    parser.add_argument('--lr_rate', default=0.001, type=float, help='initial_learning_rate')
    parser.add_argument('--use_bleu_loss', action='store_true', help='whether to use differentiable BLEU loss or not')
    parser.add_argument('--use_maxmargin_loss', action='store_true', help='whether to use max-margin loss or not')
    parser.add_argument('--loss_switch', default=0.666, type=float, help='switch to BLEU loss after certain iterations controlled by this ratio')
    parser.add_argument('--small_glove', action='store_true', help='Use glove.6B.50d instead of glove.840B.300d')
    parser.add_argument('--almond_type_embeddings', action='store_true', help='Add type-based word embeddings for Almond task')
<<<<<<< HEAD

    parser.add_argument('--use_curriculum', action='store_true', help='Use curriculum learning')
    parser.add_argument('--aux_dataset', default='', type=str, help='path to auxiliary dataset (ignored if curriculum is not used)')
    parser.add_argument('--curriculum_max_frac', default=1.0, type=float, help='max fraction of harder dataset to keep for curriculum')
    parser.add_argument('--curriculum_rate', default=0.1, type=float, help='growth rate for curriculum')
    parser.add_argument('--curriculum_strategy', default='linear', type=str, choices=['linear', 'exp'], help='growth strategy for curriculum')

=======
    parser.add_argument('--thingpedia', type=str, help='where to load thingpedia.json from (for almond task only)')
    parser.add_argument('--almond_grammar', type=str,
                        choices=['typeless.bottomup', 'typeless.topdown', 'plain.bottomup', 'plain.topdown', 'pos.typeless.bottomup', 'pos.typeless.topdown',
                                 'pos.bottomup', 'pos.topdown', 'full.bottomup', 'full.topdown'],
                        help="which grammar to use for Almond task (leave unspecified for no grammar)")
>>>>>>> e41c9d89

    args = parser.parse_args(argv[1:])
    if args.model is None:
        args.model = 'mcqa'

    if args.val_task_names is None:
        args.val_task_names = []
        for t in args.train_task_names:
            if t not in args.val_task_names:
                args.val_task_names.append(t)
    if 'imdb' in args.val_task_names:
        args.val_task_names.remove('imdb')

    args.world_size = len(args.devices) if args.devices[0] > -1 else -1
    if args.world_size > 1:
        logger.error('multi-gpu training is currently a work in progress')
        return
    args.timestamp = '-'.join(datetime.datetime.now(tz=tz.tzoffset(None, -8*60*60)).strftime("%y/%m/%d/%H/%M/%S.%f").split())

    if len(args.train_task_names) > 1:
        if args.train_iterations is  None:
            args.train_iterations = [1]
        if len(args.train_iterations) < len(args.train_task_names):
            args.train_iterations = len(args.train_task_names) * args.train_iterations
        if len(args.train_batch_tokens) < len(args.train_task_names):
            args.train_batch_tokens = len(args.train_task_names) * args.train_batch_tokens
    if len(args.val_batch_size) < len(args.val_task_names):
        args.val_batch_size = len(args.val_task_names) * args.val_batch_size
        
    # postprocess arguments
    if args.commit:
        args.commit = get_commit()
    else:
        args.commit = ''

    args.log_dir = args.save
    args.dist_sync_file = os.path.join(args.log_dir, 'distributed_sync_file')
    
    for x in ['data', 'save', 'embeddings', 'log_dir', 'dist_sync_file']:
        setattr(args, x, os.path.join(args.root, getattr(args, x)))
    save_args(args)

    # create the task objects after we saved the configuration to the JSON file, because
    # tasks are not JSON serializable
    args.train_tasks = get_tasks(args.train_task_names, args)
    args.val_tasks = get_tasks(args.val_task_names, args)

    return args<|MERGE_RESOLUTION|>--- conflicted
+++ resolved
@@ -133,21 +133,16 @@
     parser.add_argument('--loss_switch', default=0.666, type=float, help='switch to BLEU loss after certain iterations controlled by this ratio')
     parser.add_argument('--small_glove', action='store_true', help='Use glove.6B.50d instead of glove.840B.300d')
     parser.add_argument('--almond_type_embeddings', action='store_true', help='Add type-based word embeddings for Almond task')
-<<<<<<< HEAD
-
     parser.add_argument('--use_curriculum', action='store_true', help='Use curriculum learning')
     parser.add_argument('--aux_dataset', default='', type=str, help='path to auxiliary dataset (ignored if curriculum is not used)')
     parser.add_argument('--curriculum_max_frac', default=1.0, type=float, help='max fraction of harder dataset to keep for curriculum')
     parser.add_argument('--curriculum_rate', default=0.1, type=float, help='growth rate for curriculum')
     parser.add_argument('--curriculum_strategy', default='linear', type=str, choices=['linear', 'exp'], help='growth strategy for curriculum')
-
-=======
     parser.add_argument('--thingpedia', type=str, help='where to load thingpedia.json from (for almond task only)')
     parser.add_argument('--almond_grammar', type=str,
                         choices=['typeless.bottomup', 'typeless.topdown', 'plain.bottomup', 'plain.topdown', 'pos.typeless.bottomup', 'pos.typeless.topdown',
                                  'pos.bottomup', 'pos.topdown', 'full.bottomup', 'full.topdown'],
                         help="which grammar to use for Almond task (leave unspecified for no grammar)")
->>>>>>> e41c9d89
 
     args = parser.parse_args(argv[1:])
     if args.model is None:
